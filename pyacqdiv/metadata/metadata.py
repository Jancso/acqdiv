"""
A parser base class

Metadata formats:

- IMDI (Russian; Chintang)
- CHAT XML (the converted CHAT corpora)

TODO (@bambooforest): 
- how and where to dump the json wrt cli.py
- add lxml objectify to setup.py

"""

import sys
import json
from lxml import objectify
# import pyacqdiv # here we need to tie in with the cli
# from metadata import util # here we will get the age calculator

DEBUG = 1

class Parser(object):
    """
    Expected directory layout for extracting metadata

    metadata/
      - <corpus.id>
        - original-filename.xml.json == json output files
        - <corpus.id>_metadata.csv (csv table of all metadata; to add)
        """

    def __init__(self, path):
        self.tree = objectify.parse(path)
        self.root = self.tree.getroot()

        self.metadata = {
            '__attrs__': self.parse_attrs(self.root),
        }
        # assert existing_dir(self.input_path())

    def parse_attrs(self, e):
        return {k: e.attrib[k] for k in e.keys()}

    def input_path(self, *comps):
        # TODO
        return os.path.join(os.path.join(self.cleaning_path(), '.input'), *comps)

    def cleaning_path(self, *comps):
        return os.path.join(
            existing_dir(os.path.join(self.cfg['cleaning_dir'], self.id)), *comps)


    # where to write the json files

    def validate(self, src, schema):
        """ validate a set of xml files """
        # can be done from the command line given xmllint and an xsd:
        # xmllint --noout --schema IMDI_3.0.xsd 
        pass

    def corpora_metadata(self, src):
        """ extract corpus level (.cdc) metadata from chat corpora """
        # see acqdiv/extraction/metadata/corpora.py
        pass

    def sessions_metadata(self, src):
        """ extract sesssion level metadata from chat xml corpora using NLTK """
        # see acqdiv/extraction/metadata/sessions.py
        pass

    def get_participants(self):
        """ get participants; metadata type specific methods in the subclasses """
        pass

    def get_everything(self, root):
        """ method returns a list of all tag text tuples """
        everything = []
        for e in root.getiterator():
            if e is not None:
                everything.append((e.tag.replace("{http://www.mpi.nl/IMDI/Schema/IMDI}", ""), e))
        return everything

    def write_json(self, output): 
        # with open(path + '.json', 'w') as fp:
        with open('temp.json', 'w') as fp:
            if DEBUG:
                try:
                    json.dump(output, fp)
                except:
                    print("Skipped object " + repr(output) + " of type " + str(type(output)))
            else:
                json.dump(output, fp)


class Imdi(Parser):
    """ subclass of metadata.Parser to deal with IMDI metadata (Chintang and Russian via S. Stoll) """
    def __init__(self, path):
        Parser.__init__(self, path)
        self.metadata["participants"] = self.get_participants(self.root)
        self.write_json(self.metadata)

    def get_participants(self, root):
<<<<<<< HEAD
        participants = {}
        for e in root.Session.MDGroup.Actors.Actor.getchildren():
            t = e.tag.replace("{http://www.mpi.nl/IMDI/Schema/IMDI}", "")
            for tag in e:
                if not tag == "":
                    participants[t.lower()] = str(tag) # make even booleans strings

        # TODO: convert to standard chat / acqdiv header categories 
        # below is an example: "familysocialrole" -> "role")
        for k, v in participants.items():
            if v == "familysocialrole":
                participants["role"] = participants.pop(k)
=======
        participants = []
        for actor in root.Session.MDGroup.Actors.getchildren():
            participant = {}
            for e in actor.getchildren():
                t = e.tag.replace("{http://www.mpi.nl/IMDI/Schema/IMDI}", "") # drop the IMDI stuff
                # TODO: convert to standard chat / acqdiv header categories 
                participant[t.lower()] = str(e.text) # make even booleans strings
            if not len(participant) == 0:
                participants.append(participant)
>>>>>>> 202fe8b5
        return participants

class Chat(Parser):
    """ subclass of metadata.Parser class to deal with CHAT XML metadata extraction """
    def __init__(self, path):
        Parser.__init__(self, path)
        self.metadata["participants"] = self.get_participants(self.root)
        self.metadata["comments"] = self.get_comments(self.root)
        self.write_json(self.metadata)

    def get_participants(self, root):
        return [self.parse_attrs(p) for p in root.Participants.participant]

    def get_comments(self, root):
        #print({c.attrib['type']: str(c) for c in root.comment})
        return {c.attrib['type']: str(c) for c in root.comment}

if __name__=="__main__":
    # p = Parser("../../corpora/Russian/metadata/IMDI/V01110710.imdi")
    # p = Imdi("../../corpora/Russian/metadata/IMDI/V01110710.imdi")
    # p = Chat("../../corpora/Japanese_MiiPro/xml/ArikaM/aprm19990515.xml")
    p = Imdi("../../corpora/Chintang/metadata/yupung_Ghume.imdi")

    # for pretty print:
    # cat <input.json> | python -mjson.tool<|MERGE_RESOLUTION|>--- conflicted
+++ resolved
@@ -101,20 +101,6 @@
         self.write_json(self.metadata)
 
     def get_participants(self, root):
-<<<<<<< HEAD
-        participants = {}
-        for e in root.Session.MDGroup.Actors.Actor.getchildren():
-            t = e.tag.replace("{http://www.mpi.nl/IMDI/Schema/IMDI}", "")
-            for tag in e:
-                if not tag == "":
-                    participants[t.lower()] = str(tag) # make even booleans strings
-
-        # TODO: convert to standard chat / acqdiv header categories 
-        # below is an example: "familysocialrole" -> "role")
-        for k, v in participants.items():
-            if v == "familysocialrole":
-                participants["role"] = participants.pop(k)
-=======
         participants = []
         for actor in root.Session.MDGroup.Actors.getchildren():
             participant = {}
@@ -124,7 +110,6 @@
                 participant[t.lower()] = str(e.text) # make even booleans strings
             if not len(participant) == 0:
                 participants.append(participant)
->>>>>>> 202fe8b5
         return participants
 
 class Chat(Parser):
