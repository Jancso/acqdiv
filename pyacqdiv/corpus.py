import os, sys
import shutil
from collections import defaultdict
from copy import copy

# we import re to make it available to corpus-specific code which is
# defined running `exec` (https://docs.python.org/3.2/library/functions.html#exec)
# in Corpus.code
import re

from pyacqdiv.util import existing_dir, utf8, read_csv
from pyacqdiv.lib.chat import chat
from pyacqdiv.lib.chat import repair_lines

STATUS = {num: label for num, label in enumerate([
    'none', 'initialized', 'cleaned'])}


def identity(s):
    return s


# The globals (i.e. imports) available in corpus specific code:
CORPUS_SPECIFIC_GLOBALS = {'re': re}

# A dict of (function name, default implementation) pairs.
# When one of these names is defined in a corpus specific code.py module, this definition
# will take precedence over the default implementation given here.
# Care should be taken to add only names here, which do not conflict with any other
# global name.
CORPUS_SPECIFIC_FUNCTIONS = {
    # used to normalize a session filename when copying to input:
    'clean_filename': identity,
    # used to normalize a single line in a session file when cleaning.
    'clean_chat_line': identity,
}


class Corpus(object):
    """
    Expected directory layout for the cleaning process:

    cleaning/
    ├── <corpus.id>
    │   ├── cfg
    │   │   ├── code.py
    │   │   ├── ids.tsv
    │   ├── input/
    │   └── output/

    <corpus.id>/cfg/code.py is expected to be a python module that can be run via
    `exec`, thereby (optionally) defining two functions `clean_chat_line` and
    `clean_filename`, both operating upon a unicode string.
    """
    def __init__(self, id_, cfg):
        self.id = id_
        self.cfg = cfg
        self._participants = defaultdict(list)
        self._ids = defaultdict(list)
        self._sessions = defaultdict(list)
        self._code = {}

    #
    # commands: The following methods are registered as commands with the acqdiv cli.
    #
    def status(self):
        """
        workflow status is determined by checking the existence of intermediate
        processing directories.

        Note: For diagnostic purposes we want to leave processing directories intact
        even when the command that created them eventually failed, e.g. because one
        file couldn't be processed. Thus, even a failed clean will result in a status
        of "cleaned".

        :return: Workflow status of the corpus.
        """
        num = 0
        if os.path.exists(self.output_path()):
            num = 2
        elif os.path.exists(self.input_path()):
            num = 1
        return num, STATUS[num]

    def config(self):
        """
        :return: The configuration dict of the corpus.
        """
        return ''.join('\n%s: %s' % (k, self.cfg[k]) for k in sorted(self.cfg.keys()))

    def setup(self):
        """Copy files from copora directory to cleaning/input and rewrite to UTF-8.

        :return: Number of session files copied to input.
        """
        assert existing_dir(self.input_path())
        count = 0
        for dir_path, subdir_list, file_list in os.walk(self.cfg['src']):
            for fname in file_list:
                if fname.startswith('.'):
                    continue
                dst = self.input_path(self.code['clean_filename'](fname))
                shutil.copy(os.path.join(dir_path, fname), dst)
                utf8(dst)
                count += 1
        return count

    def clear_input(self):
        """Removes the input and output directories for corpus cleaning, thereby
        resetting the workflow status.
        """
        shutil.rmtree(self.input_path(), ignore_errors=True)
        self.clear_output()

    def clear_output(self):
        """Removes the output directory for corpus cleaning.
        """
        shutil.rmtree(self.output_path(), ignore_errors=True)

    def clean(self):
        """Clean all session files of a corpus.
        """
        if self.status() == 0:
            self.setup()

        assert existing_dir(self.output_path())
        for filename in os.listdir(self.input_path()):
            if not filename.startswith('.'):
                with open(self.output_path(filename), 'w', encoding='utf8') as outfile:
                    ofw = self.clean_session(filename)
                    if ofw:
                        outfile.write(ofw)

    #
    # internal helpers
    #
    @property
    def code(self):
        """Try to import corpus-specifc code.

        :return: dict with (possibly) corpus-specifc function or the defaults.
        """
        if not self._code:
            # Note: we must copy here, to make sure we don't change the module global!
            self._code = copy(CORPUS_SPECIFIC_FUNCTIONS)
            code_path = self.cfg_path('code.py')
            if os.path.exists(code_path):
                code = open(code_path, encoding='utf8').read()
                _locals = {}
                exec(code, CORPUS_SPECIFIC_GLOBALS, _locals)
                for name in CORPUS_SPECIFIC_FUNCTIONS:
                    if _locals.get(name):
                        self._code[name] = _locals[name]
        return self._code

    @property
    def participants(self):
        if not self._participants:
            if os.path.exists(self.cfg_path('ids.csv')):
                for row in read_csv(
                        self.cfg_path('ids.csv'), skip_header=True, quotechar='"'):
                    self._participants[row[0]].append(row[3]+" "+row[11]+" "+row[8])
        return self._participants

    @property
    def ids(self):
        if not self._ids:
            if os.path.exists(self.cfg_path('ids.csv')):
                for row in read_csv(
                        self.cfg_path('ids.csv'), skip_header=True, quotechar='"'):
                    self._ids[row[0]].append("@ID:\t%s|" % "|".join(row[1:-1]))
        return self._ids

    @property
    def sessions(self):
        if not self._sessions:
            if os.path.exists(self.cfg_path('sessions.csv')):
                header = []
                for row in read_csv(self.cfg_path('sessions.csv'), skip_header=False):
                    # first row returned by read_csv is the header
                    if len(header) == 0:
                        header = row
                    # first column is the filename (key)
                    for i in range(1, len(row)):
                        if not row[i] == "":
                            self._sessions[row[0].strip()].append(header[i].strip()+"\t"+row[i].strip())
        return self._sessions

    def cleaning_path(self, *comps):
        return os.path.join(
            existing_dir(os.path.join(self.cfg['cleaning_dir'], self.id)), *comps)

    def input_path(self, *comps):
        return os.path.join(os.path.join(self.cleaning_path(), '.input'), *comps)

    def output_path(self, *comps):
        return os.path.join(os.path.join(self.cleaning_path(), '.output'), *comps)

    def cfg_path(self, *comps):
        return os.path.join(os.path.join(self.cleaning_path(), 'cfg'), *comps)

    def clean_session(self, filename):
        lines = []
        body = False
        for line in repair_lines(open(self.input_path(filename), 'r', encoding='utf8').readlines()):
            if line.strip() in ['', '*', '%']:
                continue

            if not body and not line.startswith('@'):
                # body starts at first non-empty non-'@' line, right?
                body = True

            if body and not line.lower().replace(' ', '').startswith('@end'):
                lines.append(line.strip())

        lines = repair_lines(lines)

        # warn and skip files that have no metadata
        try:
            partps = self.participants[filename]
        except KeyError:
            print("Skipped file " + filename)
            print("\tFile not in participants.")
            return None
        try:
            sids = self.ids[filename]
        except KeyError:
            print("Skipped file " + filename)
            print("\tFile not in ids.")
            return None
        try:
            ssessions = self.sessions[filename]
        except KeyError:
            print("Skipped file " + filename)
            print("\tFile not in sessions.")
            return None

        # Removes empty lines
        lines2 = map(self.code['clean_chat_line'], lines)
        lines2 = filter(None, lines2)

        out = chat(
                self.cfg['iso_code'],
                partps,
                sids,
                filename,
                ssessions,
<<<<<<< HEAD
                list(lines2))
        return out
=======
                list(map(self.code['clean_chat_line'], lines)))

        # remove all blank lines including blanks in things like sessions files
        return '\n'.join([x for x in out.split("\n") if x.strip()!=''])
>>>>>>> decda76b
<|MERGE_RESOLUTION|>--- conflicted
+++ resolved
@@ -235,22 +235,13 @@
             print("\tFile not in sessions.")
             return None
 
-        # Removes empty lines
-        lines2 = map(self.code['clean_chat_line'], lines)
-        lines2 = filter(None, lines2)
-
         out = chat(
                 self.cfg['iso_code'],
                 partps,
                 sids,
                 filename,
                 ssessions,
-<<<<<<< HEAD
-                list(lines2))
-        return out
-=======
                 list(map(self.code['clean_chat_line'], lines)))
 
         # remove all blank lines including blanks in things like sessions files
         return '\n'.join([x for x in out.split("\n") if x.strip()!=''])
->>>>>>> decda76b
