--- conflicted
+++ resolved
@@ -38,15 +38,12 @@
 
         # TODO: get sentence type, etc...
 
-<<<<<<< HEAD
         # collect the warnings
         # colletc all warnings in an ordered dict with the following structure:
         # {utterance_id:[warning_a,warning_b,warning_c,...], utterance_id:[warning_a,warning_b,warning_c],...}
         self.warnings = collections.OrderedDict()
         #self.warnings['warning'] = []
         
-=======
->>>>>>> f91b7f72
 
     def __iter__(self):
         record_marker = re.compile(br'\\ref')
@@ -73,7 +70,6 @@
                         if field_marker in self.field_markers:
                             utterances[self.config['record_tiers'][field_marker]] = content
 
-<<<<<<< HEAD
                     # we need to choose either the phonetic or orthographic transcription
                     # for the general 'utterance' field (from config); also add its type
                     
@@ -123,9 +119,6 @@
                     # TODO: return three dictionaries...
                     # yield utterances, words, morphemes
                     yield utterances, words, morphemes, inferences, self.warnings
-=======
-                    yield utterances
->>>>>>> f91b7f72
                     pos = ma.start()
                 """
                 ma = self._separator.search(data, pos)
@@ -138,7 +131,6 @@
                 self.header, self.footer = header, footer
                 """
 
-<<<<<<< HEAD
     def get_words(self,utterances):
         """ Do the Toolbox corpus-specific word processing
         :param utterance: ordered dictionary
@@ -349,9 +341,6 @@
 
 
     # probably not needed
-=======
-
->>>>>>> f91b7f72
     def make_rec(self, data):
         return data.decode(self.encoding)
 
