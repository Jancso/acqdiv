""" ORM declarations, database table definitions """

# TODO: set the correct values nullable, unique, etc.
# TODO: pull out the Speakers from Session info into a separate table
# TODO: create the links between the database tables
# http://docs.sqlalchemy.org/en/latest/orm/tutorial.html#eager-loading

from sqlalchemy import create_engine, Text, Column, Integer, String, DateTime, ForeignKey
from sqlalchemy.orm import relationship, backref
from sqlalchemy.ext.declarative import declarative_base
from sqlalchemy.ext.declarative.api import _declarative_constructor

from sqlalchemy.engine.url import URL

Base = declarative_base()
# DeclarativeBase = declarative_base()

def db_connect():
    """ Performs database connection. We can add a database settings
    from settings.py later. Returns sqlalchemy engine instance.
    """
    # TODO: add postgres settings and change to postgres
    # return create_engine(URL(**settings.DATABASE))
    return create_engine('sqlite:///_acqdiv.sqlite3', echo=False)

def create_tables(engine):
    """ """
    # Drop all the database tables first
    Base.metadata.drop_all(bind=engine)
    Base.metadata.create_all(engine)

# NOTE: apparently sqla Base objects do not need constructors; they seem to be discouraged

class Session(Base):
    __tablename__ = 'session'

    id = Column(Integer, primary_key=True)
    session_id = Column(Text, nullable=False, unique=False)
    transcript_id = Column(Text, nullable=True, unique=False)
    language = Column(Text, nullable=True, unique=False)
    corpus = Column(Text, nullable=True, unique=False)
    date = Column(Text, nullable=True, unique=False)
    genre = Column(Text, nullable=True, unique=False)
    situation = Column(Text, nullable=True, unique=False)
    address = Column(Text, nullable=True, unique=False)
    continent = Column(Text, nullable=True, unique=False)
    country = Column(Text, nullable=True, unique=False)

    # foreign relationships
    speakers = relationship('Speaker', backref='session') #, lazy='dynamic')


class Speaker(Base):
    # TODO: we will have to make a link between

    __tablename__ = 'speaker'

    id = Column(Integer, primary_key=True)
    parent_id = Column(Integer, ForeignKey('session.session_id'))
    label = Column(Text, nullable=True, unique=False)
    name = Column(Text, nullable=True, unique=False)
    # age_in_days = Column(Integer, nullable=True, unique=False)
    age = Column(Text, nullable=True, unique=False)
    birthdate = Column(Text, nullable=True, unique=False)
    gender = Column(Text, nullable=True, unique=False)
    role = Column(Text, nullable=True, unique=False)

    # optional pretty formatting
    def __repr__(self):
        return "Speaker(%s)" % (self.speaker_label)

class Utterance(Base):
    __tablename__ = 'utterance'

    id = Column(Text, primary_key=True)
    parent_id = Column(Text, ForeignKey('session.session_id'))
    speaker_id = Column(Text, nullable=True, unique=False)
    #speaker_label = Column(Text, nullable=True, unique=False)
    utterance_id = Column(Text, nullable=True, unique=False)
    timestamp_start = Column(Text, nullable=True, unique=False)
    timestamp_end = Column(Text, nullable=True, unique=False)
    u_orthographic = Column(Text, nullable=True, unique=False) # orthographic utterance
    u_phonetic = Column(Text, nullable=True, unique=False) # phonetic utterance
    morpheme = Column(Text, nullable=True, unique=False) # morpheme line
    word = Column(Text, nullable=True, unique=False) # words line
    pos = Column(Text, nullable=True, unique=False) # parts of speech line
    sentence_type = Column(Text, nullable=True, unique=False)
    translation = Column(Text, nullable=True, unique=False)
    comment = Column(Text, nullable=True, unique=False)
    addressee = Column(Text, nullable=True, unique=False) # exists at least in Russian
    gloss = Column(Text, nullable=True, unique=False) # what to do with the "gloss"?

    #Morphemes = sa.Column(sa.Text, nullable=False, unique=False) # concatenated MorphemeIDs per utterance
    #Words = sa.Column(sa.Text, nullable=False, unique=True) # concatenated WordIDs per utterance

    #Session = sa.relationship('Session', backref=backref('Utterances', order_by=id))



class Word(Base):
    __tablename__ = 'words'

    # fk...
    # SessionID = sa.Column(sa.Text, nullable=False, unique=True)
    id = Column(Text, primary_key=True)
    word = Column(Text, nullable=True, unique=False)
    parent_id = Column(Text, ForeignKey('utterance.id'))
    #Utterance = relationship('Utterance',  backref=backref('Words', order_by=ID))

<<<<<<< HEAD
class Warnings(Base):
    """ Table for warnings found in parsing (should be record/multiple levels?)
    """
    __tablename__ = 'warnings'
    id = Column(Text, primary_key=True)
    parent_id = Column(Text, ForeignKey('utterance.id'))
    warning = Column(Text, nullable=True, unique=False)
=======
class Morpheme(Base):
    __tablename__ = 'morphemes'

    # fk...
    # SessionID = sa.Column(sa.Text, nullable=False, unique=True)
    id = Column(Text, primary_key=True)
    parent_id = Column(Text, ForeignKey('utterance.id'))
    morpheme = Column(Text, nullable=True, unique=False)
    morpheme_target = Column(Text, nullable=True, unique=False)
    gloss = Column(Text, nullable=True, unique=False)
    pos = Column(Text, nullable=True, unique=False)


>>>>>>> 1f9c8a4c

    # Types of data errors in Toolbox files from Toolbox parsing:
    # missing records (/ref)


""""
class Model(sa.ext.declarative.declarative_base()):

    __abstract__ = True

class Corpus(Model):

    __tablename__ = 'Corpus'

    PK = sa.Column(sa.Integer, primary_key=True)
    Name = sa.Column(sa.Text, nullable=False, unique=True)


class Session(Model):
    __tablename__ = 'Sessions'

    # fk...
    # SessionID = sa.Column(sa.Text, nullable=False, unique=True)

    SessionID = sa.Column(sa.Text, nullable=False, unique=True)
    Language = sa.Column(sa.Text, nullable=False, unique=True)
    CorpusName = sa.Column(sa.Text, ForeignKey('Corpus.Name'))
    SessionDate = sa.Column(sa.Text, nullable=False, unique=True)
    SessionGenre = sa.Column(sa.Text, nullable=False, unique=True)
    SessionSituation = sa.Column(sa.Text, nullable=False, unique=True)
    SessionAddress = sa.Column(sa.Text, nullable=False, unique=True)
    SessionContinent = sa.Column(sa.Text, nullable=False, unique=True)
    SessionCountry = sa.Column(sa.Text, nullable=False, unique=True)

    Corpus = sa.relationship('Corpus', backref=backref('Sessions', order_by=SessionID))

class Speaker(Model):
    __tablename__ = 'Speakers'

    SessionID = sa.Column(sa.Text, ForeignKey('Sessions.SessionID'))
    SpeakerLabel = sa.Column(sa.Text, nullable=False, unique=True)
    SpeakerName = sa.Column(sa.Text, nullable=False, unique=True)
    SpeakerAgeInDays = sa.Column(sa.Text, nullable=False, unique=True)
    SpeakerAge = sa.Column(sa.Text, nullable=False, unique=True)
    SpeakerBirthday = sa.Column(sa.Text, nullable=False, unique=True)
    SpeakerGender = sa.Column(sa.Text, nullable=False, unique=True)
    SpeakerRole = sa.Column(sa.Text, nullable=False, unique=True)

    Session = sa.relationship('Session', backref=backref('Speakers', order_by=SpeakerLabel))

    # optional pretty formatting
    def __repr__(self):
        return "<User(name='%s', fullname='%s', password='%s')>" % \
               (self.name, self.fullname, self.password)


class Utterance(Model):
    __tablename__ = 'Utterances'

    pk = sa.Column(sa.Integer, primary_key=True)
    SessionID = sa.Column(sa.Text, ForeignKey('Sessions.SessionID'))
    Fingerprint = sa.Column(sa.Text, nullable=False, unique=True)
    ID = sa.Column(sa.Text, nullable=False, unique=True)
    OriginalID = sa.Column(sa.Text, nullable=False, unique=True)
    SpeakerID = sa.Column(sa.Text, nullable=False, unique=True)
    SpeakerLabel = sa.Column(sa.Text, nullable=False, unique=True)
    Addressee = sa.Column(sa.Text, nullable=False, unique=True)
    TimeStampStart = sa.Column(sa.Text, nullable=False, unique=True)
    TimeStampEnd = sa.Column(sa.Text, nullable=False, unique=True)
    UtteranceOrthographic = sa.Column(sa.Text, nullable=False, unique=True)
    UtterancePhonetic = sa.Column(sa.Text, nullable=False, unique=True)
    SentenceType = sa.Column(sa.Text, nullable=False, unique=True)
    Translation = sa.Column(sa.Text, nullable=False, unique=True)
    Comment = sa.Column(sa.Text, nullable=False, unique=True)
    Morphemes = sa.Column(sa.Text, nullable=False, unique=True) # concatenated MorphemeIDs per utterance
    Words = sa.Column(sa.Text, nullable=False, unique=True) # concatenated WordIDs per utterance

    Session = sa.relationship('Session', backref=backref('Utterances', order_by=id))


class Morpheme(Model):
    __tablename__ = 'Morphemes'

    # fk...
    # SessionID = sa.Column(sa.Text, nullable=False, unique=True)
    ID = sa.Column(sa.Text, nullable=False, unique=True)
    Morpheme = sa.Column(sa.Text, nullable=False, unique=True)
    Gloss = sa.Column(sa.Text, nullable=False, unique=True)
    POS = sa.Column(sa.Text, nullable=False, unique=True)
    WordID = sa.Column(sa.Text, ForeignKey('Words.ID'))
    Word = sa.relationship('Word', backref=backref('Morphemes', order_by=ID))
"""<|MERGE_RESOLUTION|>--- conflicted
+++ resolved
@@ -107,15 +107,6 @@
     parent_id = Column(Text, ForeignKey('utterance.id'))
     #Utterance = relationship('Utterance',  backref=backref('Words', order_by=ID))
 
-<<<<<<< HEAD
-class Warnings(Base):
-    """ Table for warnings found in parsing (should be record/multiple levels?)
-    """
-    __tablename__ = 'warnings'
-    id = Column(Text, primary_key=True)
-    parent_id = Column(Text, ForeignKey('utterance.id'))
-    warning = Column(Text, nullable=True, unique=False)
-=======
 class Morpheme(Base):
     __tablename__ = 'morphemes'
 
@@ -129,10 +120,7 @@
     pos = Column(Text, nullable=True, unique=False)
 
 
->>>>>>> 1f9c8a4c
-
-    # Types of data errors in Toolbox files from Toolbox parsing:
-    # missing records (/ref)
+
 
 
 """"
