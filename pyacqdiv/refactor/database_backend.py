--- conflicted
+++ resolved
@@ -53,6 +53,7 @@
 
 class Speaker(Base):
     # TODO: we will have to make a link between speakers and speakers in each session/record/utterance
+
     __tablename__ = 'speaker'
 
     id = Column(Integer, primary_key=True)
@@ -115,11 +116,7 @@
     # TODO: see postprocessor.py
     word_id = Column(Text, nullable=True, unique=False)
     word = Column(Text, nullable=True, unique=False)
-<<<<<<< HEAD
-    word_target  = Column(Text, nullable=True, unique=False)
-=======
     word_target = Column(Text, nullable=True, unique=False)
->>>>>>> b9243231
     parent_id = Column(Text, ForeignKey('utterance.id'))
     #Utterance = relationship('Utterance',  backref=backref('Words', order_by=ID))
     warning = Column(Text, nullable=True, unique=False)
