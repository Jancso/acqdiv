""" Processors for acqdiv corpora
"""

import sys
import itertools as it

from sqlalchemy.orm import sessionmaker

from parsers import *
from database_backend import *


# If it turns out that these really don't do anything but the loops, we can get rid of
# the Corp[us|ora]Processor classes and just make them, well, loops. In some function.
# class CorporaProcessor(object):
#    def process_corpora(self, config):
#        for corpus_config in config:
#            c = CorpusProcessor(corpus_config)
#            c.process_corpus()


class CorpusProcessor(object):
    """ Handler for processing each session file in particular corpus
    """
    def __init__(self, cfg, engine):
        self.cfg = cfg
        self.engine = engine

    def process_corpus(self):
        for session_file in self.cfg.session_files:
            print("Processing:", session_file)
            # Create a session based on the format type given in config.
            s = SessionProcessor(self.cfg, session_file, self.engine)
            s.process_session()
            s.commit()


class SessionProcessor(object):
    """ SessionProcessor invokes a parser to get the extracted data, and then interacts
        with the ORM backend to push data to it.
    """
    # TODO: Does the Session object need a primary key? Is that passed in from the caller
    # (ie, when we know about the Corpus-level data)?

    def __init__(self, cfg, file_path, engine):
        # Init parser with corpus config. Pass in file path to process. Create sqla session.
        self.config = cfg
        self.file_path = file_path
        self.language = self.config['corpus']['language']
        self.corpus = self.config['corpus']['corpus']
        self.Session = sessionmaker(bind=engine)

    def process_session(self):
        # Config contains map of standard label -> local label.
        self.parser = SessionParser.create_parser(self.config, self.file_path)

        # Now start asking the parser for stuff...

        # Get session metadata via labels defined in corpus config and create Session instance
        # TODO: deal with IMDI's dict in dict encoding of location:
        # address = session_metadata['location']['address'],
        # continent = session_metadata['location']['continent'],
        # country = session_metadata['location']['country']
        session_metadata = self.parser.get_session_metadata()
        d = {}
        for k, v in self.config['session_labels'].items():
            d[k] = session_metadata[v]
        d['session_id'] = self.file_path
        self.session_entry = Session(**d)

        # Get speaker metadata
        self.speaker_entries = []
        for speaker in self.parser.next_speaker():
            d = {}
            for k, v in self.config['speaker_labels'].items():
                d[k] = speaker[v]
            d['parent_id'] = self.file_path
            self.speaker_entries.append(Speaker(**d))

        self.records = []
        for record in self.parser.next_record():
            self.records.append(Utterance(**record))

        # TODO(stiv): Need to add to each utterance some kind of joining key.
        # I think it makes sense to construct/add it here, since this is where
        # we do database stuff, and not in the parser (there's no reason the parser
        # should have to know about primary keys - it's a parser, not a db)

        """ @CHYSI: THIS FAILS WHEN ! CREE -- commenting out:
        #TODO(chysi): this doesn't look like a generator to me!!!
        self.utterances = []
        self.words = []
        self.morphemes = []
        for u, words, morphemes in self.parser.next_utterance():
            u.parent_id = self.file_path
            #TODO: u.ids counted per session
            # we need a better way of making them unique across corpora
            #dirty, dirty hack:
            u.id = u.parent_id + "_" + u.id
            self.utterances.append(u)

            for w, m, i in it.takewhile(lambda x: x[0] and x[1], it.zip_longest(words(u), morphemes(u), it.count())):
                w.parent_id = u.id
                w.id = u.id + 'w' + str(i)
                self.words.append(w)
                m.parent_id = u.id
                m.id = u.id + 'm' + str(i)
                self.morphemes.append(m)

        # Then write it to the backend.
        # commit(session_metadata, speakers, utterances)
        """

    def commit(self):
        # def commit(self, session_metadata, speakers, utterances):
        # TODO(stiv): Put some kind of namespace on the db session stuff, to distinguish
        # it from the recording sessions. Sessions, sessions everywhere!
        session = self.Session()

        # entry = Speaker(**item)
        # self.db_session = SessionMaker()

        try:
            session.add(self.session_entry)
            session.add_all(self.speaker_entries)
<<<<<<< HEAD
            # session.add_all(self.utterances)
            # session.add_all(self.words)
            session.add_all(self.records)
=======
            session.add_all(self.utterances)
            session.add_all(self.words)
            session.add_all(self.morphemes)
>>>>>>> 1f9c8a4c
            session.commit()
            # self.db_session.add(session_metadata)
            # self.db_session.add_all(self.speakers)
            # self.db_session.add_all(utterances)
            # self.db_session.commit()
        except:
            # TODO: print some error message? log it?
            # self.db_session.rollback()
            session.rollback()
            raise
        finally:
            session.close()

# can we return from the metadata parser some json object, etc., that we can then
# unpack for session.add_all ?

"""
>>> session.add_all([
...     User(name='wendy', fullname='Wendy Williams', password='foobar'),
...     User(name='mary', fullname='Mary Contrary', password='xxg527'),
...     User(name='fred', fullname='Fred Flinstone', password='blah')])
"""
<|MERGE_RESOLUTION|>--- conflicted
+++ resolved
@@ -123,15 +123,9 @@
         try:
             session.add(self.session_entry)
             session.add_all(self.speaker_entries)
-<<<<<<< HEAD
-            # session.add_all(self.utterances)
-            # session.add_all(self.words)
-            session.add_all(self.records)
-=======
             session.add_all(self.utterances)
             session.add_all(self.words)
             session.add_all(self.morphemes)
->>>>>>> 1f9c8a4c
             session.commit()
             # self.db_session.add(session_metadata)
             # self.db_session.add_all(self.speakers)
