--- conflicted
+++ resolved
@@ -81,14 +81,6 @@
         # we do database stuff, and not in the parser (there's no reason the parser
         # should have to know about primary keys - it's a parser, not a db)
 
-<<<<<<< HEAD
-        """
-        self.utterances = []
-        for u in self.parser.next_utterance():
-            self.utterances.append(u)
-        """
-
-=======
         #TODO(chysi): this doesn't look like a generator to me!!!
         self.utterances = []
         for u in self.parser.next_utterance():
@@ -98,7 +90,6 @@
             #dirty, dirty hack:
             u.id = u.parent_id + "_" + u.id
             self.utterances.append(u)
->>>>>>> 76a65f15
         # Then write it to the backend.
         # commit(session_metadata, speakers, utterances)
 
