--- conflicted
+++ resolved
@@ -86,11 +86,8 @@
         super().__init__()
 
     def __parse(self, w):
-<<<<<<< HEAD
-        word = Word()
+        #word = Word()
 
         # bunch of things happen here
-        return word
-=======
-        pass
->>>>>>> 33a44bde
+        #return word
+        pass