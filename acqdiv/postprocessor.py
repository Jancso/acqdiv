--- conflicted
+++ resolved
@@ -68,13 +68,8 @@
     roles.optionxform = str
     roles.read("ini/role_mapping.ini")
 
-<<<<<<< HEAD
     global chintang, cree, english_manchester1, indonesian, inuktitut, \
         miyata, miipro, nungon, russian, sesotho, turkish, yucatec
-=======
-    global chintang, cree, indonesian, inuktitut, miyata, miipro, nungon, \
-        russian, sesotho, turkish, yucatec
->>>>>>> ea3b26de
 
     chintang = CorpusConfigParser()
     chintang.read("ini/Chintang.ini")
