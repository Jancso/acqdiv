--- conflicted
+++ resolved
@@ -77,11 +77,8 @@
     configs = ['Chintang.ini', 'Cree.ini', 'Indonesian.ini', 'Inuktitut.ini',
                'Japanese_Miyata.ini', 'Japanese_MiiPro.ini', 'Russian.ini',
                'Sesotho.ini', 'Turkish.ini', 'Yucatec.ini', 'Nungon.ini',
-<<<<<<< HEAD
-               'English_Manchester1.ini', 'Qaqet.ini', 'Tuatschin.ini']
-=======
-               'English_Manchester1.ini', 'Tuatschin.ini', 'Ku_Waru.ini']
->>>>>>> 663d3ff5
+               'English_Manchester1.ini', 'Qaqet.ini', 'Tuatschin.ini',
+               'Ku_Waru.ini']
 
     # Parse the config file and call the sessions processor.
     for config in configs:
