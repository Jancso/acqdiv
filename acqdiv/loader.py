""" Entry point for loading ACQDIV raw input corpora data into the ACQDIV-DB
"""
import time
import argparse
import logging

from acqdiv import pipeline_logging
from acqdiv.processors.processors import CorpusProcessor
from acqdiv.parsers.parsers import CorpusConfigParser
from acqdiv.database_backend import db_connect, create_tables


def set_logger(level_i=False, supressing_formatter=False):
    """Set a logger.

    Args:
        level_i (bool): logging level is set to INFO

    """
    logger = logging.getLogger('pipeline')
    handler = logging.FileHandler('errors.log', mode='w')
    if level_i:
        handler.setLevel(logging.INFO)
    else:
        handler.setLevel(logging.WARNING)

    if supressing_formatter:
        formatter = logging.Formatter('%(asctime)s - %(name)s - '
                                      '%(levelname)s - %(message)s')
    else:
        formatter = pipeline_logging.SuppressingFormatter(
            '%(asctime)s - %(name)s - %(levelname)s - %(message)s')
    handler.setFormatter(formatter)
    logger.addHandler(handler)
    logger.setLevel(logging.INFO)

    # Uncomment to define a Handler which writes INFO messages or higher to the sys.stderr.
    """
    console = logging.StreamHandler()
    console.setLevel(logging.INFO)
    # set a format which is simpler for console use
    formatter = logging.Formatter('%(name)-12s: %(levelname)-8s %(message)s')
    # tell the handler to use this format
    console.setFormatter(formatter)
    # add the handler to the root logger
    logging.getLogger('').addHandler(console)
    """


def _get_engine(test=False):
    """Return a database engine.

    Args:
        test (bool): test database created
    """
    if test:
        print("Writing test database to: database/test.sqlite3")
        print()
        engine = db_connect('sqlite:///database/test.sqlite3')
        create_tables(engine)
    else:
        print("Writing database to: database/acqdiv.sqlite3")
        print()
        engine = db_connect('sqlite:///database/acqdiv.sqlite3')
        create_tables(engine)

    return engine


def load(test=True):
    """ Main processing loop; for each corpus config file process all session recordings and load database.
    """
    start_time = time.time()

    engine = _get_engine(test=test)

<<<<<<< HEAD
    configs = ['Chintang.ini', 'Cree.ini', 'Indonesian.ini', 'Inuktitut.ini',
               'Japanese_Miyata.ini', 'Japanese_MiiPro.ini', 'Russian.ini',
               'Sesotho.ini', 'Turkish.ini', 'Yucatec.ini', 'Nungon.ini',
               'English_Manchester1.ini', 'Qaqet.ini', 'Tuatschin.ini',
               'Ku_Waru.ini']
=======
    configs = [
        'Chintang.ini',
        'Cree.ini',
        'Dene',
        'Indonesian.ini',
        'Inuktitut.ini',
        'Japanese_Miyata.ini',
        'Japanese_MiiPro.ini',
        'Russian.ini',
        'Sesotho.ini',
        'Turkish.ini',
        'Yucatec.ini',
        'Nungon.ini',
        'English_Manchester1.ini',
        'Tuatschin.ini',
        'Ku_Waru.ini'
    ]
>>>>>>> c593a521

    # Parse the config file and call the sessions processor.
    for config in configs:
        cfg = CorpusConfigParser()
        cfg.read("ini/"+config)

        # If test mode use test corpora path by overwriting cfg['paths']['path'].
        if test:
            cfg['paths']['path'] = "tests/corpora"

        # Process by parsing the files and adding extracted data to the database.
        print("{0} seconds --- Start processing: {1}".format(
            time.time() - start_time, config.split(".")[0]))
        c = CorpusProcessor(cfg, engine)
        c.process_corpus()

    print("%s seconds --- Finished" % (time.time() - start_time))
    print()
    print("Next, call:")

    if test:
        print("acqdiv postprocess")
    else:
        print("acqdiv postprocess -f")
    print()


def main():
    p = argparse.ArgumentParser()
    p.add_argument('-t', action='store_true')
    p.add_argument('-s', action='store_true')
    p.add_argument('-i', action='store_true')
    args = p.parse_args()

    set_logger(level_i=args.i, supressing_formatter=args.s)
    load(test=args.t)


if __name__ == "__main__":
    main()<|MERGE_RESOLUTION|>--- conflicted
+++ resolved
@@ -74,31 +74,24 @@
 
     engine = _get_engine(test=test)
 
-<<<<<<< HEAD
-    configs = ['Chintang.ini', 'Cree.ini', 'Indonesian.ini', 'Inuktitut.ini',
-               'Japanese_Miyata.ini', 'Japanese_MiiPro.ini', 'Russian.ini',
-               'Sesotho.ini', 'Turkish.ini', 'Yucatec.ini', 'Nungon.ini',
-               'English_Manchester1.ini', 'Qaqet.ini', 'Tuatschin.ini',
-               'Ku_Waru.ini']
-=======
     configs = [
         'Chintang.ini',
         'Cree.ini',
-        'Dene',
+        'Dene.ini',
+        'English_Manchester1.ini',
         'Indonesian.ini',
         'Inuktitut.ini',
         'Japanese_Miyata.ini',
         'Japanese_MiiPro.ini',
+        'Ku_Waru.ini'
+        'Nungon.ini',
+        'Qaqet.ini',
         'Russian.ini',
         'Sesotho.ini',
+        'Tuatschin.ini'
         'Turkish.ini',
         'Yucatec.ini',
-        'Nungon.ini',
-        'English_Manchester1.ini',
-        'Tuatschin.ini',
-        'Ku_Waru.ini'
     ]
->>>>>>> c593a521
 
     # Parse the config file and call the sessions processor.
     for config in configs:
