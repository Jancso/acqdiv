--- conflicted
+++ resolved
@@ -110,29 +110,15 @@
         self.assertEqual(actual_output, desired_output)
 
     def test_replace_line_breaks_single(self):
-<<<<<<< HEAD
-        """Test replace_line_breaks for the standart case
-        of only one line break at a time.
-        """
+        """Test replace_line_breaks for single line break."""
         input_str = 'n^name ij\n\tsm2s-t^p_v^leave-m^s.'
-=======
-        """Test replace_line_breaks for single line break."""
-        input_str = 'n^name ij\nsm2s-t^p_v^leave-m^s.'
->>>>>>> 1d34b0c5
         actual_output = self.reader._replace_line_breaks(input_str)
         desired_output = 'n^name ij sm2s-t^p_v^leave-m^s.'
         self.assertEqual(actual_output, desired_output)
 
     def test_replace_line_breaks_multiple(self):
-<<<<<<< HEAD
-        """Test replace_line_breaks for the case of
-        two following linebreaks.
-        """
+        """Test replace_line_breaks for two following linebreaks."""
         input_str = 'n^name ij sm2s-t^p_v^leave-m^s n^name\n\t' \
-=======
-        """Test replace_line_breaks for two following linebreaks."""
-        input_str = 'n^name ij sm2s-t^p_v^leave-m^s n^name\n ' \
->>>>>>> 1d34b0c5
                     'sm1-t^p-v^play-m^s pr house(9 , 10/6)/lc ' \
                     'sm1-t^p-v^chat-m^s\n\tcj n^name .'
         actual_output = self.reader._replace_line_breaks(input_str)
