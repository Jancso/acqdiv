""" A metadata parser base class with subclasses for IMDI and CHAT XML formats
"""
import os
import re

from lxml import objectify

DEBUG = 1 # TODO: move debug to standard logging module

class Parser(object):
    """ Base metadata parser class.

    metadata.Parser wraps an lxml.objectify tree. It gets relevant metadata
    from the tree and exposes them in a dictionary.

    Attributes:
        metadata: A dictionary of all metadata values extracted from the
                  file the tree was initialized with.
    """
    # do we need to pass in the config?
    # def __init__(self, config, path):
        # self.config = config

    def __init__(self, config, path):
        self.path = path
        self.config = config
        self.tree = objectify.parse(path)
        self.root = self.tree.getroot()
        self.metadata = {
            '__attrs__': self.parse_attrs(self.root),
                    }
        self.metadata['__attrs__']['Cname'] = re.sub(r'\.xml.*|\.imdi.*', "", os.path.basename(str(self.path)))

        # Special case for Indonesian
        # Explanation: this converts the session ID to the same format as in the body files
        # Unless that issue was fixed in another way we will probably still want it

        # TODO: figure out what's going wrong with Indonesian
        """
        print(self.metadata['__attrs__']['Cname'])

        if self.config['corpus'] == "Indonesian":
            match = re.match(r"(\w{3})-\d{2}(\d{2})-(\d{2})-(\d{2})",self.metadata['__attrs__']['Cname'])
            self.metadata['__attrs__']['Cname'] = match.group(1).upper() + '-' + match.group(4) + match.group(3) + match.group(2)
        self.metadata['__attrs__']['schemaLocation'] = self.metadata['__attrs__'].pop('{http://www.w3.org/2001/XMLSchema-instance}schemaLocation')
        """
        # assert existing_dir(self.input_path())


    def parse_attrs(self, e):
        """
        Parses and returns attributes of the root node.

        args:
            e: root node of an XML session file

        returns:
            A dictionary of all attributes of e.
        """
        return {k: e.attrib[k] for k in e.keys()}


    def get_everything(self, root):
        """
        Parses and returns a list of all tag tuples in the tree.

        args:
            root: Root node of an XML session file

        returns:
            a list of tuples, each representing all tags of a node
        """
        everything = []
        for e in root.getiterator():
            if e is not None:
                everything.append((e.tag.replace("{http://www.mpi.nl/IMDI/Schema/IMDI}", ""), e))
        return everything


class Imdi(Parser):
    """ Subclass of metadata.Parser to deal with IMDI metadata (Chintang and Russian via S. Stoll) """

    # Do we want to load up this dictionary of everything on init
    # so that the caller has to deal with the db-specific parsing?

    # do we need to pass in the config?
    # def __init__(self, config, path):
    #    Parser.__init__(self, config, path)

    def __init__(self, config, path):
        Parser.__init__(self, config, path)
        self.metadata["participants"] = self.get_participants()
        self.metadata["session"] = self.get_session_data()
        self.metadata["project"] = self.get_project_data(self.root)
        self.metadata["media"] = self.get_media_data(self.root)


    def get_participants(self):
        """
        Get a list of session participants.

        Parses the session tree, collecting information about
        all participants in a dictionary.

        Returns:
            A list of dictionaries representing participants. The
            participant's child nodes are keys with their text as values.
            Note: missing values (e.g. birthdate) skipped when not present.
        """
        participants = []
        for actor in self.root.Session.MDGroup.Actors.getchildren():
            participant = {}

            # go through actor nodes, paying special attention to complex nodes
            for actornode in actor.getchildren():
                actortag = actornode.tag.replace("{http://www.mpi.nl/IMDI/Schema/IMDI}", "") # drop the IMDI stuff

                # deal with special nodes first
                # <Languages>: this may contain several languages -> save as list
                if actortag == 'Languages':
                    langlist = []
                    for lang in actornode.iterfind('Language'):
                        if lang.Id.text != None:
                            try:
                                langlist.append(lang.Id.text.split(':')[1])
                            except IndexError:
                                langlist.append(lang.Id.text)
                    if len(langlist) != 0:
                        participant[actortag.lower()] = " ".join(langlist)
                # <Keys>: marks family relations which may be used for role inference when given in relation to the current target child
                elif actortag == 'Keys':
                    # get code for current target child from session name
                    search_tc_session = re.search('^CL(.+?Ch\\d)R\\d+S\\d+$', str(self.root.Session.Name.text))
                    if search_tc_session is not None:
                        current_target_child = search_tc_session.group(1)
                        # find Key where Name = "FSR_" + the code of the current target child
                        for key in actornode.iterfind('Key'):
                            if re.search('FSR_'+current_target_child, key.get('Name')):
                                participant['family_key'] = str(key.text)

                # all other nodes: simply add to dictionary
                else:
                    if not str(actornode.text).strip() == "": # skip empty fields in the IMDI
                        participant[actortag.lower()] = str(actornode.text).strip() # turn booleans into strings

            # check collected participant dictionary, then append to list of all participants
            if not len(participant) == 0:
                # Chintang only: special role inference
                # Default for participant['role'] is the value taken from the field Role; overwrite this by more specific value UNLESS the existing value is "Target Child"

                if self.config['corpus']['corpus'] == "Chintang":
                    # (1) Actor/FamilySocialRole is on average more specific than Actor/Role
                    if ('familysocialrole' in participant and
                        participant['familysocialrole'] not in ['Unspecified', 'unspecified'] and
                        participant['role'] not in ['target child', 'Target child', 'Target Child']):
                        participant['role'] = participant['familysocialrole']
                    # (2) Even better values can sometimes be found in Actor/Keys. This list of nodes has been evaluated above; the relevant value is now in participant['family_key']
                    if ('family_key' in participant and
                        participant['family_key'] not in ['None', 'none', 'n/a', '?', '??'] and
                        participant['role'] not in ['target child', 'Target child', 'Target Child']):
                        participant['role'] = participant['family_key']

                participants.append(participant)
        return participants


    def get_session_data(self):
        """
        Get session-level metadata.

        Returns:
            A dictionary of session metadata nodes.
        """
        session = {}
        session['id'] = self.metadata['__attrs__']['Cname']
        session['date'] = self.root.Session.Date.text
        session['genre'] = self.root.Session.MDGroup.Content.Genre.text
        session['location'] = self.get_location(self.root)
        session['situation'] = self.root.Session.Description.text
        # session['duration'] = self.get_session_duration(self.root)
        map(lambda x: x.lower(), session)
        return session


    def get_location(self, root):
        """
        Get metadata about recording location.

        Args:
            root: Root node of the session XML.

        Returns:
            A dictionary containing location metadata.
        """
        location = {}
        for e in root.Session.MDGroup.Location.getchildren():
            t = e.tag.replace("{http://www.mpi.nl/IMDI/Schema/IMDI}", "")
            location[t.lower()] = str(e.text)
        return location


    def get_project_data(self, root):
        """
        Get project-level metadata.

        Args:
            root: Root node of the session XML.

        Returns:
            A dictionary containing location metadata.
        """
        project = {}
        project['name'] = root.Session.MDGroup.Project.Title.text
        project['shortname'] = root.Session.MDGroup.Project.Name.text
        project['id'] = root.Session.MDGroup.Project.Id.text
        project['contact'] = self.get_project_contact(root)
        return project


    def get_project_contact(self, root):
        """
        Get contact data of the project owner.

        Args:
            root: Root node of the session XML.

        Returns:
            A dictionary containing contact data for the project owner.
        """
        contact = {}
        for e in root.Session.MDGroup.Project.Contact.getchildren():
            t = e.tag.replace("{http://www.mpi.nl/IMDI/Schema/IMDI}", "")
            contact[t.lower()] = str(e.text)
        return contact


    def get_media_data(self, root):
        """
        Get data about session multimedia resources.

        If there are audio or video files and positions specified,
        return these data. Otherwise returns an empty dictionary.

        Args:
            root: Root node of the session XML.

        Returns:
            A dictionary of media files and metadata (like duration etc.)
        """
        media = {}
        for e in root.Session.Resources.getchildren():
            t = e.tag.replace("{http://www.mpi.nl/IMDI/Schema/IMDI}", "")
            media[t.lower()] = self.get_mediafile_data(e)
        return media


    def get_mediafile_data(self, element):
        """
        Helper method to get metadata for individual multimedia resources.

        Args:
            element: A child node of a media node.

        Returns:
            A dictionary of mediafile data.
        """
        mediafile = {}
        for e in element.getchildren():
            t = e.tag.replace("{http://www.mpi.nl/IMDI/Schema/IMDI}", "")
            mediafile[t.lower()] = str(e.text)
        return mediafile


    # def get_session_duration(self, r):
    #     """
    #     get the duration of a session

    #     Args:
    #         r: root node of imdi file
    #     Returns:
    #         the session duration as an integer
    #     """
    #     try:
    #         duration = r.Session.Resources.Source.Keys.Key.text
    #         return self._format_to_seconds(duration)
    #     except AttributeError:
    #         # print("Error! No Duration extracted.")
    #         return None


    # def _format_to_seconds(self, duration):
    #     """
    #     format a string, representing session duration to seconds
    #     Args:
    #         duration: str, 'hh:mm:ss'
    #     Return:
    #         int
    #     """
    #     dur = duration
    #     h, m, s = dur.split(':')
    #     seconds = 3600*int(h)+60*int(m)+float(s)
    #     return seconds


<<<<<<< HEAD
class CMDI(Parser):

    def __init__(self, config, path):
        super().__init__(config, path)
        self.metadata["participants"] = self.get_participants()
        self.metadata["session"] = self.get_session_data()

    def get_participants(self):
        participants = []
        for actor in self.root.Actors.getchildren():
            participant = {}

            for actor_node in actor.getchildren():
                actor_tag = actor_node.tag.replace(
                    '{http://www.clarin.eu/cmd/1/profiles/clarin.eu:'
                    'cr1:p_1407745712035}', '')

                if actor_tag == 'Actor_Languages':
                    langlist = []
                    for lang in actor_node.iterfind('Actor_Language'):
                        langlist.append(lang.Name.text)
                    if len(langlist) != 0:
                        participant['languages'] = ''.join(langlist)
                else:
                    # skip empty fields in the IMDI
                    if not str(actor_node.text).strip() == "":
                        participant[actor_tag.lower()] = \
                            str(actor_node.text).strip()

            if len(participant):
                participants.append(participant)

        return participants

    def get_session_data(self):
        session = {
            'id': self.metadata['__attrs__']['Cname'],
            'date': self.root.Date.text
        }

        return session

=======
class QaqetIMDI(Imdi):

    def get_tc_code(self, session_code):
        return re.search(r'[A-Z]{3}', session_code).group()

    def get_participants(self):
        participants = super().get_participants()
        tc_code = self.get_tc_code(self.root.Session.Name.text)

        for participant in participants:
            if participant['code'] == tc_code:
                participant['role'] = 'Target_Child'
            else:
                participant['role'] = participant['familysocialrole']

        return participants

>>>>>>> b8f9d4a2

class Chat(Parser):
    """
    Subclass of metadata.Parser class to deal with CHAT XML metadata extraction.

    Unlike in the IMDI files, a lot of data above session level is not
    specified in the Chat/Talkbank XML files, but instead saved in
    per-corpus files (with the extension .cdc). Therefor, the Chat class
    contains significantly less functionality than the IMDI class.
    """
    # do we need to pass in the config?
    # def __init__(self, config, path):
        # Parser.__init__(self, config, path)

    def __init__(self, config, path):
        Parser.__init__(self, config, path)
        self.metadata["participants"] = self.get_participants(self.root)
        self.metadata["comments"] = self.get_comments(self.root)
        # self.metadata["session"] = self.get_session_data()

        # self.metadata["comments"] = self.get_comments(self.root)
        # self.write_json(self.metadata)

    # TODO: where is the get_sessions stuff? in the unifier?


    def get_participants(self, root):
        """
        Get a list of all session participants.

        Iterate through the participants node, building a list of dictionaries.
        In Talkbank XML, data about participants is encoded as attributes of a
        participant node, rather than child nodes as in IMDI. Each participant
        is a dictionary of the form {attr key: attr value, ...}.

        Args:
            root: Root node of the session XML.

        Returns:
            A list of dictionaries containing participant metadata.
        """
        return [self.parse_attrs(p) for p in root.Participants.participant]


    def get_comments(self, root):
        """
        Extract miscellaneous metadata from Talkbank XML.

        In the non-IMDI corpora, all non-participant metadata are stored in
        child nodes of the comment node. This method performs a simple
        dictionary comprehension to extract them.

        Args:
            root: Root node of the session XML.

        Returns:
            A dictionary with metadata. If an error occurs, do nothing.
        """
        #print({c.attrib['type']: str(c) for c in root.comment})
        try:
            return {c.attrib['type']: str(c) for c in root.comment}
        except Exception:
            pass


if __name__=="__main__":
    # TODO: we need some serious tests
    from acqdiv.parsers.parsers import CorpusConfigParser as ccp

    print("INDONESIAN:")
    # cfg = CorpusConfigParser()
    cfg = ccp()
    cfg.read("Indonesian.ini")
    f = "../corpora/Indonesian/xml/HIZ-1999-06-05.xml"
    chat = Chat(cfg, f)
    # chat = Chat(f)
    for i in chat.metadata:
        print(i)
        print(chat.metadata[i])
        print()
    print("#########################")

    print("CHINTANG:")
    cfg = ccp()
    cfg.read("Chintang.ini")
    imdi = Imdi(cfg, "../corpora/Chintang/imdi/CLDLCh1R01S01.imdi")
    for k, v in imdi.metadata.items():
        print(k, v)
        print()
    # print(imdi.metadata['session']['location']['address'])
    print("#########################")

    print("RUSSIAN: ")
    cfg = ccp()
    cfg.read("Russian.ini")
    imdi = Imdi(cfg, "../corpora/Russian/imdi/A00410909.imdi")
    for k, v in imdi.metadata.items():
        print(k, v)
        print()
    # print(imdi.metadata['session']['location']['address'])
    print("#########################")

    print("JPN_MIYATA:")
    cfg = ccp()
    cfg.read("JapaneseMiyata.ini")
    chat = Chat(cfg, "../corpora/Cree/xml/aki10610.xml")
    for i in chat.metadata:
        print(i)
        print(chat.metadata[i])
        print()
    print("#########################")<|MERGE_RESOLUTION|>--- conflicted
+++ resolved
@@ -302,7 +302,6 @@
     #     return seconds
 
 
-<<<<<<< HEAD
 class CMDI(Parser):
 
     def __init__(self, config, path):
@@ -345,7 +344,7 @@
 
         return session
 
-=======
+
 class QaqetIMDI(Imdi):
 
     def get_tc_code(self, session_code):
@@ -363,7 +362,6 @@
 
         return participants
 
->>>>>>> b8f9d4a2
 
 class Chat(Parser):
     """
