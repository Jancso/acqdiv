--- conflicted
+++ resolved
@@ -152,13 +152,11 @@
                 'warning': None
             }
 
-<<<<<<< HEAD
             # clean the morphology tiers
             seg_tier = self.cleaner.clean_seg_tier(seg_tier)
             gloss_tier = self.cleaner.clean_gloss_tier(gloss_tier)
             pos_tier = self.cleaner.clean_pos_tier(pos_tier)
-=======
->>>>>>> 4b5c0649
+
             # get morpheme words from the respective morphology tiers
             wsegs = self.reader.get_seg_words(seg_tier)
             wglosses = self.reader.get_gloss_words(gloss_tier)
