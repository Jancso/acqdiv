import logging

from acqdiv.parsers.toolbox.readers.ChintangReader import ChintangReader
from acqdiv.parsers.toolbox.readers.IndonesianReader import IndonesianReader
from acqdiv.parsers.toolbox.readers.RussianReader import RussianReader
from acqdiv.parsers.toolbox.readers.TuatschinReader import TuatschinReader
from acqdiv.parsers.toolbox.readers.ToolboxReader import ToolboxReader
from acqdiv.parsers.toolbox.readers.QaqetReader import QaqetReader
from acqdiv.parsers.metadata import Chat, Imdi, QaqetIMDI


class ToolboxParser:
    """Gathers all data for the DB for a given Toolbox session file.

    Uses the ToolboxReader for reading a toolbox file and Imdi or Chat for
    reading the corresponding metadata file.
    """

    def get_record_reader(self):
        return ToolboxReader(self.toolbox_file)

    def get_metadata_reader(self):
        temp = self.toolbox_file.replace(self.config['paths']['sessions_dir'],
                                         self.config['paths']['metadata_dir'])
        metadata_file_path = temp.replace(".txt", ".imdi")
        return Imdi(self.config, metadata_file_path)

    def __init__(self, config, toolbox_path):
        """Get toolbox and metadata readers.

        Args:
            config (CorpusConfigParser): Corpus config ini file.
            toolbox_path (str): Path to the toolbox file.
        """
        self.config = config
        self.toolbox_file = toolbox_path
        self.logger = logging.getLogger('pipeline.' + __name__)

        # get record reader
        self.record_reader = self.get_record_reader()
        # get metadata reader
        self.metadata_reader = self.get_metadata_reader()

    def get_session_metadata(self):
        """Get the metadata of a session.

        Returns:
            dict: Session metadata.
        """
        # TODO: fix this to session or just __attrs__ in the metadata reader
        md = self.metadata_reader.metadata['session']
        try:
            md['media_type'] = (
                self.metadata_reader.metadata['media']['mediafile']['type'])
        except KeyError:
            md['media_type'] = None
            self.logger.info('Session {} has no media type information'.format(
               self.toolbox_file))
        return md

    def next_speaker(self):
        """Yield participants metadata for the Speaker table in the DB.

        Returns:
            OrderedDict: Speaker (participant) metadata.
        """
        for speaker in self.metadata_reader.metadata['participants']:
            yield speaker

    def next_utterance(self):
        """Yield session level utterance data.

        Returns:
             OrderedDict: Utterance data.
        """
        for record in self.record_reader:
            if record is None:
                raise StopIteration
            yield record

###############################################################################


class ChintangParser(ToolboxParser):

    def get_record_reader(self):
        return ChintangReader(self.toolbox_file)


class IndonesianParser(ToolboxParser):

    def get_metadata_reader(self):
        temp = self.toolbox_file.replace(self.config['paths']['sessions_dir'],
                                         self.config['paths']['metadata_dir'])
        metadata_file_path = temp.replace(".txt", ".xml")
        return Chat(self.config, metadata_file_path)

    def get_session_metadata(self):
        return self.metadata_reader.metadata['__attrs__']

    def get_record_reader(self):
        return IndonesianReader(self.toolbox_file)


class RussianParser(ToolboxParser):

    def get_record_reader(self):
        return RussianReader(self.toolbox_file)


<<<<<<< HEAD
###############################################################################


class QaqetParser(ToolboxParser):

    def get_record_reader(self):
        return QaqetReader(self.toolbox_file)
=======
class TuatschinParser(ToolboxParser):
>>>>>>> 91094662

    def get_metadata_reader(self):
        temp = self.toolbox_file.replace(self.config['paths']['sessions_dir'],
                                         self.config['paths']['metadata_dir'])
<<<<<<< HEAD
        metadata_file_path = temp.replace(".txt", ".imdi")
        return QaqetIMDI(self.config, metadata_file_path)
=======
        metadata_file_path = temp.replace(".tbt", ".imdi")
        return Imdi(self.config, metadata_file_path)

    def get_record_reader(self):
        return TuatschinReader(self.toolbox_file)
>>>>>>> 91094662
<|MERGE_RESOLUTION|>--- conflicted
+++ resolved
@@ -108,28 +108,26 @@
         return RussianReader(self.toolbox_file)
 
 
-<<<<<<< HEAD
-###############################################################################
-
-
 class QaqetParser(ToolboxParser):
 
     def get_record_reader(self):
         return QaqetReader(self.toolbox_file)
-=======
-class TuatschinParser(ToolboxParser):
->>>>>>> 91094662
 
     def get_metadata_reader(self):
         temp = self.toolbox_file.replace(self.config['paths']['sessions_dir'],
                                          self.config['paths']['metadata_dir'])
-<<<<<<< HEAD
         metadata_file_path = temp.replace(".txt", ".imdi")
+
         return QaqetIMDI(self.config, metadata_file_path)
-=======
+
+
+class TuatschinParser(ToolboxParser):
+
+    def get_metadata_reader(self):
+        temp = self.toolbox_file.replace(self.config['paths']['sessions_dir'],
+                                         self.config['paths']['metadata_dir'])
         metadata_file_path = temp.replace(".tbt", ".imdi")
         return Imdi(self.config, metadata_file_path)
 
     def get_record_reader(self):
-        return TuatschinReader(self.toolbox_file)
->>>>>>> 91094662
+        return TuatschinReader(self.toolbox_file)