import logging

from acqdiv.parsers.toolbox.readers.ChintangReader import ChintangReader
from acqdiv.parsers.toolbox.readers.IndonesianReader import IndonesianReader
from acqdiv.parsers.toolbox.readers.RussianReader import RussianReader
from acqdiv.parsers.toolbox.readers.TuatschinReader import TuatschinReader
<<<<<<< HEAD
=======
from acqdiv.parsers.toolbox.readers.KuWaruReader import KuWaruReader
>>>>>>> 663d3ff5
from acqdiv.parsers.toolbox.readers.ToolboxReader import ToolboxReader
from acqdiv.parsers.toolbox.readers.QaqetReader import QaqetReader
from acqdiv.parsers.metadata import Chat, Imdi, QaqetIMDI


class ToolboxParser:
    """Gathers all data for the DB for a given Toolbox session file.

    Uses the ToolboxReader for reading a toolbox file and Imdi or Chat for
    reading the corresponding metadata file.
    """

    def get_record_reader(self):
        return ToolboxReader(self.toolbox_file)

    def get_metadata_reader(self):
        temp = self.toolbox_file.replace(self.config['paths']['sessions_dir'],
                                         self.config['paths']['metadata_dir'])
        metadata_file_path = temp.replace(".txt", ".imdi")
        return Imdi(self.config, metadata_file_path)

    def __init__(self, config, toolbox_path):
        """Get toolbox and metadata readers.

        Args:
            config (CorpusConfigParser): Corpus config ini file.
            toolbox_path (str): Path to the toolbox file.
        """
        self.config = config
        self.toolbox_file = toolbox_path
        self.logger = logging.getLogger('pipeline.' + __name__)

        # get record reader
        self.record_reader = self.get_record_reader()
        # get metadata reader
        self.metadata_reader = self.get_metadata_reader()

    def get_session_metadata(self):
        """Get the metadata of a session.

        Returns:
            dict: Session metadata.
        """
        # TODO: fix this to session or just __attrs__ in the metadata reader
        md = self.metadata_reader.metadata['session']
        try:
            md['media_type'] = (
                self.metadata_reader.metadata['media']['mediafile']['type'])
        except KeyError:
            md['media_type'] = None
            self.logger.info('Session {} has no media type information'.format(
               self.toolbox_file))
        return md

    def next_speaker(self):
        """Yield participants metadata for the Speaker table in the DB.

        Returns:
            OrderedDict: Speaker (participant) metadata.
        """
        for speaker in self.metadata_reader.metadata['participants']:
            yield speaker

    def next_utterance(self):
        """Yield session level utterance data.

        Returns:
             OrderedDict: Utterance data.
        """
        for record in self.record_reader:
            if record is None:
                raise StopIteration
            yield record

###############################################################################


class ChintangParser(ToolboxParser):

    def get_record_reader(self):
        return ChintangReader(self.toolbox_file)


class IndonesianParser(ToolboxParser):

    def get_metadata_reader(self):
        temp = self.toolbox_file.replace(self.config['paths']['sessions_dir'],
                                         self.config['paths']['metadata_dir'])
        metadata_file_path = temp.replace(".txt", ".xml")
        return Chat(self.config, metadata_file_path)

    def get_session_metadata(self):
        return self.metadata_reader.metadata['__attrs__']

    def get_record_reader(self):
        return IndonesianReader(self.toolbox_file)


class RussianParser(ToolboxParser):

    def get_record_reader(self):
        return RussianReader(self.toolbox_file)


<<<<<<< HEAD
class QaqetParser(ToolboxParser):

    def get_record_reader(self):
        return QaqetReader(self.toolbox_file)

    def get_metadata_reader(self):
        temp = self.toolbox_file.replace(self.config['paths']['sessions_dir'],
                                         self.config['paths']['metadata_dir'])
        metadata_file_path = temp.replace(".txt", ".imdi")

        return QaqetIMDI(self.config, metadata_file_path)


=======
>>>>>>> 663d3ff5
class TuatschinParser(ToolboxParser):

    def get_metadata_reader(self):
        temp = self.toolbox_file.replace(self.config['paths']['sessions_dir'],
                                         self.config['paths']['metadata_dir'])
        metadata_file_path = temp.replace(".tbt", ".imdi")
        return Imdi(self.config, metadata_file_path)

    def get_record_reader(self):
<<<<<<< HEAD
        return TuatschinReader(self.toolbox_file)
=======
        return TuatschinReader(self.toolbox_file)


class KuWaruParser(ToolboxParser):

    def get_record_reader(self):
        return KuWaruReader(self.toolbox_file)
>>>>>>> 663d3ff5
<|MERGE_RESOLUTION|>--- conflicted
+++ resolved
@@ -4,10 +4,7 @@
 from acqdiv.parsers.toolbox.readers.IndonesianReader import IndonesianReader
 from acqdiv.parsers.toolbox.readers.RussianReader import RussianReader
 from acqdiv.parsers.toolbox.readers.TuatschinReader import TuatschinReader
-<<<<<<< HEAD
-=======
 from acqdiv.parsers.toolbox.readers.KuWaruReader import KuWaruReader
->>>>>>> 663d3ff5
 from acqdiv.parsers.toolbox.readers.ToolboxReader import ToolboxReader
 from acqdiv.parsers.toolbox.readers.QaqetReader import QaqetReader
 from acqdiv.parsers.metadata import Chat, Imdi, QaqetIMDI
@@ -112,7 +109,6 @@
         return RussianReader(self.toolbox_file)
 
 
-<<<<<<< HEAD
 class QaqetParser(ToolboxParser):
 
     def get_record_reader(self):
@@ -126,8 +122,6 @@
         return QaqetIMDI(self.config, metadata_file_path)
 
 
-=======
->>>>>>> 663d3ff5
 class TuatschinParser(ToolboxParser):
 
     def get_metadata_reader(self):
@@ -137,14 +131,10 @@
         return Imdi(self.config, metadata_file_path)
 
     def get_record_reader(self):
-<<<<<<< HEAD
-        return TuatschinReader(self.toolbox_file)
-=======
         return TuatschinReader(self.toolbox_file)
 
 
 class KuWaruParser(ToolboxParser):
 
     def get_record_reader(self):
-        return KuWaruReader(self.toolbox_file)
->>>>>>> 663d3ff5
+        return KuWaruReader(self.toolbox_file)