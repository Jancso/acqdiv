def clean_filename(fname): 
    fname = fname.lower()
    fname = fname.replace(" first 30 minutes", "")
    fname = fname.replace(" first 35 minutes", "")
    fname = fname.replace("cansu36_ 20feb04_02-03-26", "")
    fname = fname.replace("ogun31-05july503_02-05-01", "")
    fname = fname.replace(";", "-")
    fname = fname.rstrip(".cha")
    return fname

def clean_chat_line(s):
    s = re.sub("^@New Episode:$", "@New Episode", s)
    s = re.sub("^@Participants\\s+", "@Participants:\\t", s)
    s = re.sub("^%act\\s+","%act:\\t", s)
    s = re.sub("^@Age of CHI$", "@Age of CHI:", s)
    s = re.sub("^@Coder$", "@Coder:", s)
    s = re.sub("^@Date$", "@Date:", s)
    s = re.sub("^@Education of MOT$", "@Education of MOT:", s)
    s = re.sub("^@ID$", "@ID:", s)
    s = re.sub("^@Media$", "@Media:", s)
    s = re.sub("^@Recorder$", "@Recorder:", s)
    s = re.sub("^@Transcriber$", "@Transcriber:", s)
    s = re.sub("^\\*MOT$", "", s)
    s = re.sub("^@Child: Tuğçe$", "", s)
    s = re.sub("^@Sex of CHI$", "@Sex of CHI:", s)
    s = re.sub("^@SEX of CHI$", "@SEX of CHI:", s)
    s = re.sub("^@SES of MOT$","@SES of MOT:", s)
    s = re.sub("^@Mother, FAT Father$", "", s)
    # replace <:> space with \t in first occurrence
    s = re.sub(":\\s*", ":\\t", s, 1)
    
    # added by rabart
    s = re.sub("^%mor:", "%xmor:", s)

    

    # get rid of empty headers
    s = re.sub("^@.*:\\s*$", "", s)
    
    s = re.sub("^%pho:", "%tim:", s)
    s = re.sub(r"(\*[A-Z]{1,3}\d{0,2}:)\s*(\d{1,2}:\d\d)", r"\1\txxx .\n%tim:\t\2", s)
    s = re.sub(r'.%snd:".+?"_(\d)_(\d+)(\d\d\d+).', r'\n%tim:\t\1-\2.\3', s)
    s = re.sub(r'.%snd:".+?"_(\d+)(\d\d\d)_(\d+)(\d\d\d+).', r'\n%tim:\t\1.\2-\3.\4', s)
    s = re.sub(r"%tim:\s(\d:\d\d)", r"%tim:\t0\1", s) # prefixes 0 to > 10 min
    s = re.sub("^%acT:", "%act:", s)
    s = re.sub("^%atc:", "%act:", s)
    s = re.sub("^%EXP:", "%exp:", s)
    s = re.sub("\\byy\\b", "yyy", s)
    s = re.sub("\\bxx\\b", "xxx", s)
    s = re.sub(":\\t\[!", ":\\t0 [!", s) 
    s = re.sub(r"\n\n", r"\n", s) # gets rid of empty lines
    s = re.sub(r"\n\s+", r" ", s) # gets rid of line breaks in utterance; IMPORTANT: this must go before the following replacement, otherwise %add is inserted into the middle of utterances.
    s = re.sub(r"(\*[A-Z]{3})-([A-Z]{3})(:.+)", r"\1\3\n%add:\t\2", s) # puts addressee into separate dependent tier (%add), instead of in the format speaker-addressee (SSS-AAA).
    s = re.sub(r"(\*[A-Z]{2}\d)-([A-Z]{2}\d)(:.+)", r"\1\3\n%add:\t\2", s) # puts addressee into separate dependent tier (%add), instead of in the format speaker-addressee (SS\d-AA\d).
    s = re.sub(r"(\*[A-Z]{3})-([A-Z]{2}\d)(:.+)", r"\1\3\n%add:\t\2", s) # puts addressee into separate dependent tier (%add), instead of in the format speaker-addressee (SSS-AA\d).
    s = re.sub(r"(\*[A-Z]{2}\d)-([A-Z]{3})(:.+)", r"\1\3\n%add:\t\2", s) # puts addressee into separate dependent tier (%add), instead of in the format speaker-addressee (SS\d-AAA).
    s = re.sub(r"(\[x)(\d\])", r"\1 \2", s) # fixes repetitions
    s = re.sub(r"&=\s+", "&=", s)
    s = re.sub(r"\+''", r'+"', s)
    s = re.sub(r"\[\s+=", r"[=", s)
    s = re.sub(r"\[!", r"[=!", s)
    s = re.sub(r"(@New Episode):\s(.+$)", r"\1\n%sit:\t\2", s)
    s = re.sub(r"#", r"(.)", s) # hashtag is equivalent to (.) which is CHAT for notation for pauses.
    s = re.sub(r"\[[X\*]\s?(\d)\]", r"[x \1]", s)
    # many uses of "@" (plus following code) are inconsistent and are not CHAT compliant. cf. issue #86
    s = re.sub(r"(@fp|@e|@s|@oın|@İ|@lsi|@i_ham@i_ham|@oı|@s|@ı|@fmı|@fi|@s|@i_ham@i_ha:m|@omı|@oa|@ia|@fmi|@cmı|@y|@r|@oını|@l'in|@imi|@i_ham@i_ham@i_ham@i_ham@i_ham|@fb|@eng|@eın|@oe|@m|@lyi|@imı|@ie|@:i|@fyı|@fnı|@fa|@en|@eler|@e|@sit|@si_kızını|@oü|@o_şupur|@omu|@olatmadık|@lidi|@is|@iksin|@i_hey@i_hey|@i_ham@i_ham@i_ham@i_ham@i_ham@i_ham|@i_ham@i_ham@i_ham@i_ham|@i_ham@i_ham@i_ham|@i_ham@i_ham|@i_ham@i_ha:m_ham@i_ham@i_ha:m|@ie|@i_benim_kuzum|@ì|@fmu|@fler|@elerde|@e_bye@e|@cnın|@c:e|@yu|@verme|@tıtı|@swi|@S-QUE|@simu|@si_kıvrıla|@se|@ş|@o'yi|@ou|@o_şıkır@o_şıkır|@o_miyav|@olerle|@olatmadık|@oların|@oları|@olar|@ola|@o_kırt@o_kırt@o_kırt@o_kırt|@o_kırt@o_kırt|@o_kırt|@oına|@oımız|@o_huppur|@o&hav|@o\[/\]hav|@o_havmı|@o_ham@o_ham@o_ham|@o_fırıl|@odan|@o_cuf@o_cuf|@ob|@ö|@mı|@lylen|@lsi|@l\^si|@lni|@kurmasınlar|@köpek|@kızım|@i_uf|@i_tu|@ir|@int|@inmi|@inı|@i_ne_güzel|@imuş|@im|@iktim|@iktim|@ikmisin|@ikmisin|@ii\(y\)im|@iives|@i_ı@i_ı@i_ı|@i_ı@i_ı|@i_ı|@iıhı|@i_ıh|@i@ie|@iı|@ii|@ihıhı|@i_hıh|@ihıha|@i_hı|@ihı|@,ıh|@i_ham@i_ham@i_ham@i_ham@i_ham@i_ham@i_ham|@i_ham@i_ham@i_ham@i_ha:m_ham@i_ham@i_ham@i_ham@i_ha:m|@i_ham@i_ham@i_ham@i_ha:m|@i_ham@i_ham@i_ham@i_ha|@i_ham|@iğinmi|@iee|@iee|@iee|@ie|@i_benim_yy_bunu_ben_yapalım|@iama|@hav|@ha|@h|@fyü|@fylamı|@fyi|@f_yapıyo\(r|@fya|@ftan|@fsını|@fsini|@fsı|@f_oldu|@foldu|@fo|@fnin|@fmü|@flara|@fı|@f_ham|@fbıdı|@eye|@:e's|@erın|@en|@emi|@eların|@elar|@ede|@ea|@ea|@e|@e|@dı|@da|@cuna|@cü|@cmi|@clarmı|@c_kut:u|@c_by:e@e|@c_adamalar|@bur\(a\)da|@b=&laugh|@bi|@b_ga|@bak|@babbab|@ba|@\[b26\]i|@ai|@0)", r"", s)
    s = re.sub(r"@(\W+)", r"\1", s) #gets rid of "@" at the end of words
    s = re.sub(r'<(.+?)>\s\["\]', r"'\1'", s)
    s = re.sub(r'(\S+)\s\["\]', r"'\1'", s)
<<<<<<< HEAD
    s = re.sub(r'\+/([^/])', r'+//\1', s)
=======
    s = re.sub(r'\+/([^/])', r'+//\1', s) ######### check CHAT manual, this might be a dirty fix for legitimate CHAT with an utterance delimiter missing
>>>>>>> c268afa5
    s = re.sub(r"\+//\s\.", r"+//.", s)
    s = re.sub(r"\+//\n", r"+//.\n", s)
    s = re.sub(r"\[:\s(\w)", r"[: \1", s)
    s = re.sub(r"\[\s?(\w+)\]", r"[: \1]", s)
<<<<<<< HEAD
    
=======
    s = re.sub(r"<(\S+?)>", r"\1", s) # gets rid of redundant <> brackets around single elements; the <> are to signal that two elements are treated together
    s = re.sub(r"[!\?\.](\s*\[.+?\]\s*[!\?\.])", r"\1", s) # deletes superfluous utterance delimiters.
    #? s = re.sub(r"([!\?\.])(\s*\[.+?\]\s*?)$", r"\2\1", s) # moves utterance delimiter to to line end
    #? s = re.sub(r"(^\*.+?[^\.\?!\s]+)$", r"\1 .", s) # adds utterance delimiters to utterance lines ending without utterance delimiter
    #? s = re.sub(r"\[/\]", r"", s) # deletes redundant repetition marker (milk [/] milk = milk milk) since it often causes problems for CHATTER in combination with \W characters
    #? s = re.sub(r"^([\*%].+?\t.+?)\t", r"\1 ", s)
    
    
>>>>>>> c268afa5
        
    """
    s = re.sub("(^[A-Z]{3}\-[A-Z]{3}:)", r"*\1", s) # MOM-CHI:
    s = re.sub("(^\*[A-Z]{3})(-)(:)", r"\1\3", s) # *MOT-:
    s = re.sub("(^\*[A-Z]{3})(.)(:)", r"\1\3", s) # *MOT-:
    s = re.sub("(^\*[A-Z]{3}\-[A-Z]{3})(\s+)(:)", r"\1\3", s) # *MOT-MOM :
    s = re.sub("(^\*[A-Z]{3})(\-)(\s+)([A-Z]{3}:)", r"\1\2\4", s) # *MOT- NEI:
    s = re.sub("(^\*[A-Z]{3})(\s+)(\-)([A-Z]{3}:)", r"\1\3\4", s) # *CHI -MOT:
    s = re.sub("(^\*MM)(\-)([A-Z]{3}:)", r"*MOM\2\3", s) # *MM-CHI:
    s = re.sub("(^\*[A-Z]{3}\-[A-Z]{3})(\.)", r"\1:", s) # *NEI-MOM.
    s = re.sub("\*CHI.\s*", "\*CHI:\t", s)  
    """
    
    #character replacements
    s = re.sub("þ", "ş", s)
    s = re.sub("ð", "ğ", s)
    s = re.sub("", "]", s)
    s = re.sub("", "[", s)
    s = re.sub("’", "'", s)
    s = re.sub("", "#", s)
    s = re.sub("\\}", "]", s)
    s = re.sub("×", "x", s)
    s = re.sub("…", "...", s)
    s = re.sub("⧣", "#", s)
    s = re.sub("Þ", "Ş", s)
    s = re.sub("\\{", "[", s)
    s = re.sub("д", "d", s)
    s = re.sub("а", "a", s) # Cyrillic a vs Latin a (has been done manually, but put here in case new Turkish files appear)
    s = re.sub("‘", "'", s) # has been done manually, but put here in case new Turkish files appear
    s = re.sub('”', '"', s)
    s = re.sub('“', '"', s)
    s = re.sub("Ð", "Ğ", s) # has been done manually, but put here in case new Turkish files appear
    s = re.sub("®", "r", s) # has been done manually, but put here in case new Turkish files appear
    s = re.sub("ƒ", "f", s) # has been done manually, but put here in case new Turkish files appear
    s = re.sub("", "(", s) # has been done manually, but put here in case new Turkish files appear
    s = re.sub("≥", ">", s) # has been done manually, but put here in case new Turkish files appear
    s = re.sub("\\\\", "", s)
    s = re.sub("`", "'", s)
    s = re.sub("å", "a", s)

    
    
    # fix roles according the CHILDES's depfile.cut 
    # line = line.replace("Target_Chıld", "Target\_Child")
    # participants have to be fixed
    # @ID has to be fixed
    #  @ID:Burcu-may23-2002 -> 
    # @Age of CHI (not declared in .cha format)
    # transcriber tiers are empty
    #  @Media:burcu-may23-2002 -> add "audio video"
    # @activities -> not in depfile.cut
    # KULLD using MOT & MOM interchangeably
    # "xx" not allowed
    # brackets not allowed
    # utterance delimiter always needed (e.g. ".")

    return s<|MERGE_RESOLUTION|>--- conflicted
+++ resolved
@@ -67,18 +67,11 @@
     s = re.sub(r"@(\W+)", r"\1", s) #gets rid of "@" at the end of words
     s = re.sub(r'<(.+?)>\s\["\]', r"'\1'", s)
     s = re.sub(r'(\S+)\s\["\]', r"'\1'", s)
-<<<<<<< HEAD
-    s = re.sub(r'\+/([^/])', r'+//\1', s)
-=======
     s = re.sub(r'\+/([^/])', r'+//\1', s) ######### check CHAT manual, this might be a dirty fix for legitimate CHAT with an utterance delimiter missing
->>>>>>> c268afa5
     s = re.sub(r"\+//\s\.", r"+//.", s)
     s = re.sub(r"\+//\n", r"+//.\n", s)
     s = re.sub(r"\[:\s(\w)", r"[: \1", s)
     s = re.sub(r"\[\s?(\w+)\]", r"[: \1]", s)
-<<<<<<< HEAD
-    
-=======
     s = re.sub(r"<(\S+?)>", r"\1", s) # gets rid of redundant <> brackets around single elements; the <> are to signal that two elements are treated together
     s = re.sub(r"[!\?\.](\s*\[.+?\]\s*[!\?\.])", r"\1", s) # deletes superfluous utterance delimiters.
     #? s = re.sub(r"([!\?\.])(\s*\[.+?\]\s*?)$", r"\2\1", s) # moves utterance delimiter to to line end
@@ -87,7 +80,6 @@
     #? s = re.sub(r"^([\*%].+?\t.+?)\t", r"\1 ", s)
     
     
->>>>>>> c268afa5
         
     """
     s = re.sub("(^[A-Z]{3}\-[A-Z]{3}:)", r"*\1", s) # MOM-CHI:
