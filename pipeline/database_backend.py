""" ORM declarations, database table definitions for ACQDIV-DB

TODO: investigate:

http://docs.sqlalchemy.org/en/latest/orm/tutorial.html#eager-loading

from sqlalchemy.ext.declarative.api import _declarative_constructor
from sqlalchemy.engine.url import URL

"""

from sqlalchemy import create_engine, Text, Column, Integer, String, DateTime, ForeignKey, Boolean
from sqlalchemy.orm import relationship, backref
from sqlalchemy.ext.declarative import declarative_base

Base = declarative_base()


def db_connect(path):
    """ Performs database connection.

    If desired add a database settings in settings.py, e.g. for postgres: return create_engine(URL(**settings.DATABASE))

    path : str

    Returns:
        SQLAlchemy engine instance
    """
    return create_engine(path, echo=False)


def create_tables(engine):
    """ Drops all databases before creating them.

        Args:
            engine: a sqlalchemy database engine
    """
    Base.metadata.drop_all(bind=engine)
    Base.metadata.create_all(engine)

# TODO: http://stackoverflow.com/questions/13978554/is-possible-to-create-column-in-sqlalchemy-which-is-going-to-be-automatically-po


class Session(Base):
    """ Each row in the Sessions table represents an input file.

        Note:
            - session_id field is the input filename
            - source_id field is the id given in the session file
    """
    __tablename__ = 'sessions'

    id = Column(Integer, primary_key=True)
    source_id = Column(Text, nullable=False, unique=False)
    corpus = Column(Text, nullable=False, unique=False)
    language = Column(Text, nullable=False, unique=False)
    date = Column(Text, nullable=True, unique=False) # TODO: set to nullable=FALSE once all tests pass
    # SQLAlchemy relationship definitions:
    speakers = relationship('Speaker', backref='Session')
    utterances = relationship('Utterance', backref='Session')
    words = relationship('Word', backref='Session')
    morphemes = relationship('Morpheme', backref='Session')
    target_child_fk = Column(Integer, ForeignKey('uniquespeakers.id'))

class Speaker(Base):
    """ Speaker table includes a row for each speaker in a session. Speakers may appear in > 1 session.
    """
    __tablename__ = 'speakers'

    id = Column(Integer, primary_key=True)
    session_id_fk = Column(Integer, ForeignKey('sessions.id'))
    uniquespeaker_id_fk = Column(Integer, ForeignKey('uniquespeakers.id'))
    corpus = Column(Text, nullable=False, unique=False)
    language = Column(Text, nullable=False, unique=False)
    speaker_label = Column(Text, nullable=True, unique=False)  # TODO: set to nullable=FALSE once all tests pass
    name = Column(Text, nullable=True, unique=False) # TODO: set to nullable=FALSE once all tests pass
    age_raw = Column(Text, nullable=True, unique=False)
    age = Column(Text, nullable=True, unique=False)
    age_in_days = Column(Integer, nullable=True, unique=False)
    gender_raw = Column(Text, nullable=True, unique=False)
    gender = Column(Text, nullable=True, unique=False)
    role_raw = Column(Text, nullable=True, unique=False)
    role = Column(Text, nullable=True, unique=False)
    macrorole = Column(Text, nullable=True, unique=False) # TODO: set to nullable=FALSE once all tests pass
    languages_spoken = Column(Text, nullable=True, unique=False)
    birthdate = Column(Text, nullable=True, unique=False)

    # SQLAlchemy relationship definitions (hook to unique speakers?)
    utterances = relationship('Utterance', backref='Speaker')

    # TODO: optional pretty formatting for printing
    def __repr__(self):
        return "Speaker(%s), Label(%s), Birthdate(%s)" % (self.name, self.speaker_label, self.birthdate)


class UniqueSpeaker(Base):
    """ Unique speakers across all corpora.
    """
    __tablename__ = 'uniquespeakers'

    id = Column(Integer, primary_key=True)
    speaker_label = Column(Text, nullable=True, unique=False) # TODO: set to nullable=FALSE once all tests pass
    name = Column(Text, nullable=True, unique=False) # TODO: set to nullable=FALSE once all tests pass
    birthdate = Column(Text, nullable=True, unique=False)
    gender = Column(Text, nullable=True, unique=False)
    corpus = Column(Text, nullable=True, unique=False) # TODO: set to nullable=FALSE once all tests pass
    # SQLAlchemy relationship definitions
    speakers = relationship('Speaker', backref='unique_speaker')
    utterances = relationship('Utterance', backref='unique_speaker')
<<<<<<< HEAD
    target_of = relationship('Session', backref='target_child')
=======
>>>>>>> 665ad58e



class Utterance(Base):
    """ Utterances in all sessions.

        Note:
            - source_id is the id in the original files and is not unique across corpora, e.g. u1, u1, u1
            - addressee field is not present in all corpora (see corpus manual for more info)
            - x_raw vs x is distinction between original input and cleaned/manipulated output
    """
    __tablename__ = 'utterances'

    id = Column(Integer, primary_key=True)
    session_id_fk = Column(Integer, ForeignKey('sessions.id'))
    source_id = Column(Text, nullable=True, unique=False)
    corpus = Column(Text, nullable=False, unique=False)
    language = Column(Text, nullable=False, unique=False)
    speaker_id_fk = Column(Integer, ForeignKey('speakers.id'))
    uniquespeaker_id_fk = Column(Integer, ForeignKey('uniquespeakers.id'))
    speaker_label = Column(Text, nullable=True, unique=False) # TODO: set to nullable=FALSE once all tests pass
    addressee = Column(Text, nullable=True, unique=False)
    utterance_raw = Column(Text, nullable=True, unique=False) # TODO: set to nullable=FALSE once all tests pass
    utterance = Column(Text, nullable=True, unique=False) # TODO: set to nullable=FALSE once all tests pass
    translation = Column(Text, nullable=True, unique=False)
    morpheme = Column(Text, nullable=True, unique=False)
    gloss_raw = Column(Text, nullable=True, unique=False)
    pos_raw = Column(Text, nullable=True, unique=False)
    sentence_type = Column(Text, nullable=True, unique=False) # TODO: set to nullable=FALSE once all tests pass
    childdirected = Column(Text, nullable=True, unique=False)
    start = Column(Text, nullable=True, unique=False)
    end = Column(Text, nullable=True, unique=False)
    start_raw = Column(Text, nullable=True, unique=False)
    end_raw = Column(Text, nullable=True, unique=False)
    # word = Column(Text, nullable=True, unique=False)
    comment = Column(Text, nullable=True, unique=False)
    warning = Column(Text, nullable=True, unique=False)
    # SQLAlchemy relationship definitions:
    words = relationship('Word', backref='utterance')
    morphemes = relationship('Morpheme', backref='utterance')


class Word(Base):
    """ Words table.

    TODO: get unique words and assign ids in the postprocessor
    """
    __tablename__ = 'words'

    id = Column(Integer, primary_key=True)
    session_id_fk = Column(Integer, ForeignKey('sessions.id'))
    utterance_id_fk = Column(Integer, ForeignKey('utterances.id'))
    corpus = Column(Text, nullable=False, unique=False)
    language = Column(Text, nullable=False, unique=False)
    word = Column(Text, nullable=True, unique=False) # TODO: set to nullable=FALSE once all tests pass
    pos = Column(Text, nullable=True, unique=False)
    word_actual = Column(Text, nullable=True, unique=False)
    word_target = Column(Text, nullable=True, unique=False)
    warning = Column(Text, nullable=True, unique=False)
    # SQLAlchemy relationship definitions:
    morphemes = relationship('Morpheme', backref='word')


class Morpheme(Base):
    """ Morphemes table
    """
    __tablename__ = 'morphemes'

    id = Column(Integer, primary_key=True)
    session_id_fk = Column(Integer, ForeignKey('sessions.id'))
    utterance_id_fk = Column(Integer, ForeignKey('utterances.id'))
    word_id_fk = Column(Integer, ForeignKey('words.id'))
    corpus = Column(Text, nullable=True, unique=False) # TODO: set to nullable=FALSE once all tests pass
    language = Column(Text, nullable=True, unique=False) # TODO: set to nullable=FALSE once all tests pass
    type = Column(Text, nullable=True, unique=False) # TODO: set to nullable=FALSE once all tests pass
    morpheme = Column(Text, nullable=True, unique=False) # TODO: set to nullable=FALSE once all tests pass
    gloss_raw = Column(Text, nullable=True, unique=False) # TODO: set to nullable=FALSE once all tests pass
    gloss = Column(Text, nullable=True, unique=False) # TODO: set to nullable=FALSE once all tests pass
    pos_raw = Column(Text, nullable=True, unique=False) # TODO: set to nullable=FALSE once all tests pass
    pos = Column(Text, nullable=True, unique=False) # TODO: set to nullable=FALSE once all tests pass
    warning = Column(Text, nullable=True, unique=False) # TODO: set to nullable=FALSE once all tests pass<|MERGE_RESOLUTION|>--- conflicted
+++ resolved
@@ -107,11 +107,7 @@
     # SQLAlchemy relationship definitions
     speakers = relationship('Speaker', backref='unique_speaker')
     utterances = relationship('Utterance', backref='unique_speaker')
-<<<<<<< HEAD
     target_of = relationship('Session', backref='target_child')
-=======
->>>>>>> 665ad58e
-
 
 
 class Utterance(Base):
