""" ORM declarations, database table definitions """

# TODO: set the correct values nullable, unique, etc.
# TODO: pull out the Speakers from Session info into a separate table
# TODO: create the links between the database tables
# http://docs.sqlalchemy.org/en/latest/orm/tutorial.html#eager-loading
# NOTE: apparently sqla Base objects do not need constructors; they seem to be discouraged

from sqlalchemy import create_engine, Text, Column, Integer, String, DateTime, ForeignKey
from sqlalchemy.orm import relationship, backref
from sqlalchemy.ext.declarative import declarative_base
from sqlalchemy.ext.declarative.api import _declarative_constructor

from sqlalchemy.engine.url import URL

Base = declarative_base()
# DeclarativeBase = declarative_base()

def db_connect():
    """ Performs database connection. We can add a database settings
    in settings.py later. Returns sqlalchemy engine instance.
    """
    # TODO: if we want to add postgres settings and change to postgres
    # return create_engine(URL(**settings.DATABASE))
    return create_engine('sqlite:///_acqdiv.sqlite3', echo=False)

def create_tables(engine):
    """ """
    # Drop all the database tables first
    Base.metadata.drop_all(bind=engine)
    Base.metadata.create_all(engine)

class Session(Base):
    __tablename__ = 'session'

    id = Column(Integer, primary_key=True)
    # session_id = Column(Text, nullable=True, unique=False)
    session_id = Column(Text, nullable=False, unique=False) # filename
    language = Column(Text, nullable=True, unique=False)
    corpus = Column(Text, nullable=True, unique=False)
    date = Column(Text, nullable=True, unique=False)
    genre = Column(Text, nullable=True, unique=False)
    situation = Column(Text, nullable=True, unique=False)
    # this stuff seems mostly blank because we are not extracing metadata from the .cdc files
    # address = Column(Text, nullable=True, unique=False)
    # continent = Column(Text, nullable=True, unique=False)
    # country = Column(Text, nullable=True, unique=False)
    transcript_id = Column(Text, nullable=True, unique=False) # original file name via ID in XML files (Chintang, Cree, Indonesian & Russian)

    # foreign relationships
    speakers = relationship('Speaker', backref='session') #, lazy='dynamic')


class Speaker(Base):
    # TODO: we will have to make a link between speakers and speakers in each session/record/utterance
    __tablename__ = 'speaker'

    id = Column(Integer, primary_key=True)
    session_id_fk = Column(Integer, ForeignKey('session.session_id'))
    # label = Column(Text, nullable=True, unique=False)
    # TODO: add speaker id
    speaker_id = Column(Text, nullable=True, unique=False)
    name = Column(Text, nullable=True, unique=False)
    age = Column(Text, nullable=True, unique=False)
    clean_age = Column(Text, nullable=True, unique=False)
    age_in_days = Column(Integer, nullable=True, unique=False)
    gender = Column(Text, nullable=True, unique=False)
    role = Column(Text, nullable=True, unique=False)
    language = Column(Text, nullable=True, unique=False)
    # languages_spoken = Column(Text, nullable=True, unique=False)
    birthdate = Column(Text, nullable=True, unique=False)

    # optional pretty formatting
    def __repr__(self):
        return "Speaker(%s)" % (self.name)


class Utterance(Base):
    __tablename__ = 'utterance'

    id = Column(Integer, primary_key=True)
    session_id_fk = Column(Text, ForeignKey('session.session_id'))
    corpus = Column(Text, nullable=True, unique=False) # for sorting convenience
    utterance_id = Column(Text, nullable=True, unique=False) # utterance id in original file
    utterance_type = Column(Text, nullable=True, unique=False) # phonetic or orthographic
    utterance = Column(Text, nullable=True, unique=False) # original utterance
    utterance_cleaned = Column(Text, nullable=True, unique=False) # our cleaned-up utterance
    morpheme = Column(Text, nullable=True, unique=False) # morpheme line
    word = Column(Text, nullable=True, unique=False) # words line? what is Robert's "full_word"?
    pos = Column(Text, nullable=True, unique=False) # parts of speech line
    speaker_id = Column(Text, nullable=True, unique=False)
    # speaker_label = Column(Text, nullable=True, unique=False) # -> speaker_id
    u_orthographic = Column(Text, nullable=True, unique=False) # orthographic utterance
    u_phonetic = Column(Text, nullable=True, unique=False) # phonetic utterance
    sentence_type = Column(Text, nullable=True, unique=False)
    translation = Column(Text, nullable=True, unique=False)
    timestamp_start = Column(Text, nullable=True, unique=False)
    timestamp_end = Column(Text, nullable=True, unique=False)
    comment = Column(Text, nullable=True, unique=False)
    addressee = Column(Text, nullable=True, unique=False) # exists at least in Russian
    gloss = Column(Text, nullable=True, unique=False) # what to do with the "gloss"?
    warnings = Column(Text, nullable=True, unique=False) # Robert's warnings!

    #Morphemes = sa.Column(sa.Text, nullable=False, unique=False) # concatenated MorphemeIDs per utterance
    #Words = sa.Column(sa.Text, nullable=False, unique=True) # concatenated WordIDs per utterance

    #Session = sa.relationship('Session', backref=backref('Utterances', order_by=id))

class Word(Base):
    # TODO: should we do unique word id assignment in post-processing?
    __tablename__ = 'words'

    # fk...
    # SessionID = sa.Column(sa.Text, nullable=False, unique=True)
    id = Column(Integer, primary_key=True)
<<<<<<< HEAD
    utterance_id_fk = Column(Text, ForeignKey('utterance.utterance_id'))
    corpus = Column(Text, nullable=True, unique=False) # for sorting convenience
=======
    utterance_id_fk = Column(Text, ForeignKey('utterance.id'))
    language = Column(Text, nullable=True, unique=False)
    corpus = Column(Text, nullable=True, unique=False)
>>>>>>> 57b59f70
    #Utterance = relationship('Utterance',  backref=backref('Words', order_by=ID))
    word = Column(Text, nullable=True, unique=False)
    word_target = Column(Text, nullable=True, unique=False)
    warnings = Column(Text, nullable=True, unique=False)
    # TODO: get unique words and assign ids in the postprocessor
    word_id = Column(Text, nullable=True, unique=False)



class Morpheme(Base):
    __tablename__ = 'morphemes'

    # fk...
    # SessionID = sa.Column(sa.Text, nullable=False, unique=True)
    id = Column(Integer, primary_key=True)
<<<<<<< HEAD
    utterance_id_fk = Column(Text, ForeignKey('utterance.utterance_id'))
    corpus = Column(Text, nullable=True, unique=False) # for sorting convenience
=======
    parent_id = Column(Text, ForeignKey('utterance.id'))
    language = Column(Text, nullable=True, unique=False)
    corpus = Column(Text, nullable=True, unique=False)
>>>>>>> 57b59f70
    morpheme = Column(Text, nullable=True, unique=False)
    morpheme_target = Column(Text, nullable=True, unique=False)
    gloss = Column(Text, nullable=True, unique=False)
    clean_gloss = Column(Text, nullable=True, unique=False)
    gloss_target = Column(Text, nullable=True, unique=False)
    pos = Column(Text, nullable=True, unique=False)
    pos_target = Column(Text, nullable=True, unique=False)
    segment = Column(Text, nullable=True, unique=False)
    segment_target = Column(Text, nullable=True, unique=False)
    # TODO: get unique morphemes and assign ids in the postprocessor
    morpheme_id = Column(Text, nullable=True, unique=False)



class Warnings(Base):
    # Table for warnings found in parsing (should be record/multiple levels?)
    # Types of data errors in Toolbox files from Toolbox parsing:
    # missing records (/ref)

    __tablename__ = 'warnings'

    #id = Column(Text, primary_key=True) ## @bambooforest Is that a mistake?
    id = Column(Integer,primary_key=True)
    corpus = Column(Text, nullable=True, unique=False)
    parent_id = Column(Text, ForeignKey('utterance.utterance_id'))
    warning = Column(Text, nullable=True, unique=False)<|MERGE_RESOLUTION|>--- conflicted
+++ resolved
@@ -113,14 +113,10 @@
     # fk...
     # SessionID = sa.Column(sa.Text, nullable=False, unique=True)
     id = Column(Integer, primary_key=True)
-<<<<<<< HEAD
     utterance_id_fk = Column(Text, ForeignKey('utterance.utterance_id'))
     corpus = Column(Text, nullable=True, unique=False) # for sorting convenience
-=======
-    utterance_id_fk = Column(Text, ForeignKey('utterance.id'))
     language = Column(Text, nullable=True, unique=False)
     corpus = Column(Text, nullable=True, unique=False)
->>>>>>> 57b59f70
     #Utterance = relationship('Utterance',  backref=backref('Words', order_by=ID))
     word = Column(Text, nullable=True, unique=False)
     word_target = Column(Text, nullable=True, unique=False)
@@ -136,18 +132,13 @@
     # fk...
     # SessionID = sa.Column(sa.Text, nullable=False, unique=True)
     id = Column(Integer, primary_key=True)
-<<<<<<< HEAD
     utterance_id_fk = Column(Text, ForeignKey('utterance.utterance_id'))
     corpus = Column(Text, nullable=True, unique=False) # for sorting convenience
-=======
-    parent_id = Column(Text, ForeignKey('utterance.id'))
     language = Column(Text, nullable=True, unique=False)
-    corpus = Column(Text, nullable=True, unique=False)
->>>>>>> 57b59f70
     morpheme = Column(Text, nullable=True, unique=False)
     morpheme_target = Column(Text, nullable=True, unique=False)
+    clean_gloss = Column(Text, nullable=True, unique=False)
     gloss = Column(Text, nullable=True, unique=False)
-    clean_gloss = Column(Text, nullable=True, unique=False)
     gloss_target = Column(Text, nullable=True, unique=False)
     pos = Column(Text, nullable=True, unique=False)
     pos_target = Column(Text, nullable=True, unique=False)
@@ -155,8 +146,6 @@
     segment_target = Column(Text, nullable=True, unique=False)
     # TODO: get unique morphemes and assign ids in the postprocessor
     morpheme_id = Column(Text, nullable=True, unique=False)
-
-
 
 class Warnings(Base):
     # Table for warnings found in parsing (should be record/multiple levels?)
@@ -168,5 +157,5 @@
     #id = Column(Text, primary_key=True) ## @bambooforest Is that a mistake?
     id = Column(Integer,primary_key=True)
     corpus = Column(Text, nullable=True, unique=False)
-    parent_id = Column(Text, ForeignKey('utterance.utterance_id'))
+    utterance_id_fk = Column(Text, ForeignKey('utterance.utterance_id'))
     warning = Column(Text, nullable=True, unique=False)