--- conflicted
+++ resolved
@@ -107,7 +107,7 @@
 
                     wdict['word_actual'] = w.find('actual').text
                     wdict['word_target'] = w.find('target').text
-                    wdict['word'] = wdict[self.cfg['json_mappings_words']['word']]
+                    wdict['word'] = wdict[self.cfg['json_mappings']['word']]
                     wdict['warning'] = w.attrib.get('warning')
 
                     if ((udict['warning'] is not None
@@ -152,7 +152,6 @@
         return new_words
 
     def _clean_morphemes(self, mors):
-<<<<<<< HEAD
         new_mors = []
         for mword in mors:
             new_mword = []
@@ -167,19 +166,6 @@
                 new_mword.append(morpheme)
             new_mors.append(new_mword)
         return new_mors
-=======
-        new_mword = []
-        for raw_morpheme in mword:
-            morpheme = {}
-            for k in raw_morpheme:
-                if k in self.cfg['json_mappings_morphemes']:
-                    label = self.cfg['json_mappings_morphemes'][k]
-                    morpheme[label] = raw_morpheme[k]
-                else:
-                    morpheme[k] = raw_morpheme[k]
-            new_mword.append(morpheme)
-        return new_mword
->>>>>>> 45c477bb
 
     def _clean_utterance(self, raw_u):
 
