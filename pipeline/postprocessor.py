""" Post-processing processes on the corpora in the ACQDIV-DB.
"""

import sqlalchemy as sa
from sqlalchemy.orm import sessionmaker
# from sqlalchemy import create_engine
import database_backend as backend
from parsers import CorpusConfigParser
import age
import sys
import re
import time
from configparser import ConfigParser
import unique_id


def db_apply(func):
    """Wrapper for functions that access the database.

    Args:
        func: A function that takes a SQLalchemy session and a configparser object as arguments.

    Returns:
        A function that takes a configparser object and a SQLalchemy engine as arguments and 
        wraps func with the logic for connecting to and modifying the database.
    """
    def update_session(config, engine):
        """Function to connect to and modify the ACQDIV database. This is a wrapper returned by db_apply.

        This function calls the SQLalchemy sessionmaker to create a database session,
        then calls the function it wraps with the config and the session.
        Finally it closes the connection again.

    Args:
            config: A configparser object. The config should be the contents of a corpus-specific .ini file.
            engine: A SQLalchemy engine object. This is the connection to the ACQDIV database.
        """
        # cfunc is the function that connects to the db
        Session = sessionmaker(bind=engine)
        session = Session()
        try:
            func(session, config)
            session.commit()
        except Exception as e:
            session.rollback()
            print("Error {0}: {1}".format(type(e), e), file=sys.stderr)
        finally:
            session.close()
    return update_session


def update_xml_age(session, config):
    """Function to process speaker ages in Chat XML corpora.
    
    Finds all speakers from the corpus in the config and calls methods from age.py to
    fill in the age and age_in_days columns.

    Args:
        session: SQLAlchemy session object.
        config: CorpusConfigParser object.
    """
    corpus_name = config["corpus"]["corpus"]
    for db_session_entry in session.query(backend.Session).filter(backend.Session.corpus == corpus_name):
        sid = db_session_entry.id
        for row in session.query(backend.Speaker).filter(backend.Speaker.age_raw != None, backend.Speaker.session_id_fk == sid):
            new_age = age.format_xml_age(row.age_raw)
            if new_age:
                row.age = new_age
                aid = age.calculate_xml_days(new_age)
                row.age_in_days = aid


def update_imdi_age(session, config):
    """Function to process speaker ages in IMDI corpora.

    Finds all the recording sessions in the corpus in the config, then, for each speaker
    in the session:

    First attempts to calculate ages from the speaker's birth date and the session's
    recording date. For speakers where this fails, looks for speakers that already
    have a properly formatted age, transfers this age from the age_raw column to the
    age column and calculates age_in_days from it.

    Finally, it looks for speakers that only have an age in years and does the same.

    Args:
        session: SQLAlchemy session object.
        config: CorpusConfigParser object.
    """
    corpus_name = config["corpus"]["corpus"]

    for db_session_entry in session.query(backend.Session).filter(
            backend.Session.corpus == corpus_name):
        sid = db_session_entry.id
        cleaned_age = re.compile('\d{1,2};\d{1,2}\.\d')

        for db_speaker_entry in session.query(backend.Speaker).filter(
                ~backend.Speaker.birthdate.like("Un%"),
                ~backend.Speaker.birthdate.like("None"),
                backend.Speaker.session_id_fk == sid):
            try:
                recording_date = age.numerize_date(db_session_entry.date)
                birth_date = age.numerize_date(db_speaker_entry.birthdate)
                ages = age.format_imdi_age(birth_date, recording_date)
                db_speaker_entry.age = ages[0]
                db_speaker_entry.age_in_days = ages[1]

            except age.BirthdateError as e:
                    print("Warning: couldn't calculate age of "
                             "speaker {} from birth and recording dates"
                            .format(db_speaker_entry.id), file=sys.stderr)
                    print("Invalid birthdate: {}. Check data in {} file {}"
                            .format(e.bad_data, corpus_name, sid), 
                            file=sys.stderr)

            except age.SessionDateError as e:
                    print("Warning: couldn't calculate age of "
                             "speaker {} from birth and recording dates"
                            .format(db_speaker_entry.id), file=sys.stderr)
                    print("Invalid session recording date: \"{}\"\n"
                            "Check data in {} file {}"
                            .format(e.bad_data, corpus_name, sid), 
                            file=sys.stderr)

        for db_speaker_entry in session.query(backend.Speaker).filter(
                backend.Speaker.age_raw.like("%;%.%")):
                db_speaker_entry.age = db_speaker_entry.age_raw
                db_speaker_entry.age_in_days = age.calculate_xml_days(
                        db_speaker_entry.age_raw)

        for db_speaker_entry in session.query(backend.Speaker).filter(
                ~backend.Speaker.age_raw.like("None"),
                ~backend.Speaker.age_raw.like("%Un%"),
                backend.Speaker.age == None,
                backend.Speaker.session_id_fk == sid):
            if not cleaned_age.fullmatch(db_speaker_entry.age_raw):
                try:
                    ages = age.clean_incomplete_ages(db_speaker_entry.age_raw)
                    db_speaker_entry.age = ages[0]
                    db_speaker_entry.age_in_days = ages[1]
                except ValueError as e:
                    print("Error: Couldn't transform age of speaker {}"
                            .format(db_speaker_entry.id), file=sys.stderr)
                    print("Age data {} could not be converted to int\n"
                            "Check data in {} file {}"
                        .format(db_speaker_entry.age_raw, corpus_name, sid),
                        file=sys.stderr)
                    print("Warning: this speaker is likely to be "
                            "completely without age data in the DB!")


@db_apply
def update_age(session, config):
    """Helper function for age unification. Checks the config for the metadata format of the corpus,
        then calls the appropriate function.

    Args:
        session: SQLAlchemy session object.
        config: CorpusConfigParser object.
    """
    if config["metadata"]["type"] == "imdi":
        update_imdi_age(session, config)
    else:
        update_xml_age(session, config)


@db_apply
def unify_labels(session, config):
    """Performs key-value substitutions for morphological glosses and parts-of-speech in the database. If no key is
        defined in the corpus ini file, then None (NULL) is written to the database.

    Args:
        session: SQLAlchemy session object.
        config: CorpusConfigParser object.

    # TODO: Insert some debugging here if the labels are missing?
    """
    corpus_name = config["corpus"]["corpus"]
    for row in session.query(backend.Morpheme).filter(backend.Morpheme.corpus == corpus_name):
        row.gloss = config['gloss'].get(row.gloss_raw, None)
        row.pos = config['pos'].get(row.pos_raw, None)


@db_apply
def get_word_pos(session, config):
    """
    Populates word POS from morphemes table by taking the first non "pfx" or "sfx" value.

    # TODO: Insert some debugging here if the labels are missing?
    """

    corpus_name = config["corpus"]["corpus"]
    for row in session.query(backend.Morpheme).filter(backend.Morpheme.corpus == corpus_name):
        # get word_id_fk
        word_id_fk = row.word_id_fk
        pos = row.pos

        table = session.query(backend.Word).filter(backend.Word.id==word_id_fk)
        for result in table:
            if not pos in ["sfx", "pfx"]:
                result.pos = pos


@db_apply
def unify_roles(session,config):
    """Function to unify speaker roles and draw inferences to related values.

    Each corpus has its own set of speaker roles. This function uses
    "role_mapping.ini" to assign a unified role to each speaker according
    to the mappings in role_mapping.ini. The mapping is either based on the original
    role or the speaker_label (depending on how the corpora handles role encoding).
    The role column in the speaker table contains the unified roles.

    Args:
        session: SQLAlchemy session object.
        config: CorpusConfigParser object.
    """
    
    table = session.query(backend.Speaker)
    cfg_mapping = ConfigParser(delimiters=('='))
    cfg_mapping.optionxform = str
    cfg_mapping.read("role_mapping.ini")
    not_found = set()
    
    for row in table:
        # map role if possible
        try:
            row.role = cfg_mapping['role_mapping'][row.role_raw]
        # otherwise remember role
        except KeyError:
            row.role = row.role_raw
            not_found.add((row.role_raw,row.corpus))
        
        # inference to gender
        if (row.gender_raw is None or row.gender_raw in ['Unspecified', 'Unknown']):
            try:
                row.gender = cfg_mapping['role2gender'][row.role_raw]
            except KeyError:
                pass
        
        # inference to age (-> macrorole)
        if (row.macrorole is None or row.macrorole in ['Unspecified', 'Unknown']):
            try:
                row.macrorole = cfg_mapping['role2macrorole'][row.role_raw]
                # make sure None is not taken as a string
                if row.macrorole == 'None':
                    row.macrorole = None
            except KeyError:
                pass
<<<<<<< HEAD
        elif row.role in ["Adult", "Child", "old", "Teenager"]:
            if row.age_in_days is None:
                row.macrorole = cfg_mapping['macrorole_mapping'][row.role]
            row.role = "Unknown"
        elif row.role in ["Boy", "Girl", "Female", "Male"]:
            if row.gender_raw is None:
                row.gender = ('Male' if row.role in ['Boy', 'Male'] 
                              else 'Female')
            row.role = "Unknown"
=======
        
>>>>>>> 969b77f7
    if len(not_found) > 0:
        print("-- WARNING --")
        for item in not_found: 
            print("'"+item[0]+"'","from",item[1])
        print("not found in role_mapping.ini\n--------")


@db_apply
def unify_gender(session, config):
    """Function to unify speaker genders.

    There are different ways to write a speaker's gender. This
    function unifies the spelling. The column gender in the speakertable
    contains the unified genders.

    Args:
        session: SQLAlchemy session object.
        config: CorpusConfigParser object.
    """
    table = session.query(backend.Speaker)
    for row in table:
        if row.gender is not None:
            continue
        if row.gender_raw is not None:
            if row.gender_raw.lower() == 'female':
                row.gender = 'Female'
            elif row.gender_raw.lower() == 'male':
                row.gender = 'Male'
            else:
                row.gender = "Unspecified"
        else:
            row.gender = "Unspecified"


@db_apply
def macrorole(session, config):
    """Function to define macrorole (= Adult, Child, Target_Child, Unknown)

    This function assigns an age category to each speaker. If there is
    no information on age available it uses "role_mappings.ini" to define 
    which age category a speaker belongs to. The mapping is based on either
    the speaker's original role or speaker_label (depending on how the corpora
    handles role encoding).

    Args:
        session: SQLAlchemy session object.
        config: CorpusConfigParser object.
    """
    
    table = session.query(backend.Speaker)
    cfg_mapping = ConfigParser(delimiters=('='))
    cfg_mapping.optionxform = str
    cfg_mapping.read("role_mapping.ini")

    for row in table:
<<<<<<< HEAD
        if row.macrorole is not None:
            continue
        if row.role == "Target_Child":
            macro = "Target_Child"
        elif row.age_in_days is not None:
            if row.age_in_days <= 4380:
                macro = "Child"
=======
        # check if macrorole is not already filled (by unify_roles)
        if row.macrorole is None:
            # first check age: Adults are >= 12yrs, i.e. > 4380 days
            if row.age_in_days is not None:
                if row.age_in_days <= 4380:
                    row.macrorole = "Child"
                else:
                    row.macrorole = "Adult"
            # second check corpus-specific lists of speaker labels
>>>>>>> 969b77f7
            else:
                try:
                    row.macrorole = cfg_mapping[row.corpus][row.speaker_label]
                except KeyError:
                    row.macrorole = "Unknown"

@db_apply
def unique_speaker(session, config):
    """  Creates a table containing unique speakers from all corpora. Also populates uniquespeaker foreign key ids
    in the speakers table

    Uniqueness is determined by a combination of speaker: name, speaker label, birthdate

    Args:
        session: SQLAlchemy session object.
        config: CorpusConfigParser object.
    """
    unique_speakers = [] # unique speaker dicts for uniquespeakers table
    identifiers = [] # keep track of unique (name, label, birthdate) speaker tuples

    table = session.query(backend.Speaker)
    for row in table:
        # TODO: this logic should go away once Cree data is updated and be replaced with:
        # t = (row.name, row.speaker_label, row.birthdate)
        # see:
        # https://github.com/uzling/acqdiv/issues/366
        if row.corpus != 'Cree':
            t = (row.name, row.birthdate, row.speaker_label)
        else:
            t = (row.name, row.birthdate)

        if t not in identifiers:
            identifiers.append(t)

            # create unique speaker row
            d = {}
            d['id'] = identifiers.index(t) + 1 # Python lists start at 0!
            d['corpus'] = row.corpus
            d['speaker_label'] = row.speaker_label
            d['name'] = row.name
            d['birthdate'] = row.birthdate
            d['gender'] = row.gender
            unique_speakers.append(backend.UniqueSpeaker(**d))

        # insert uniquespeaker_fk_id in speakers table
        row.uniquespeaker_id_fk = identifiers.index(t) + 1

    # add all unique speakers entries to uniquespeakers table
    session.add_all(unique_speakers)

    # TODO: call method to propogate the to the other tables


@db_apply
def unify_indonesian_labels(session, config):
    """Function to match the labels of Indonesian speakers with the labels in the Indonesian utterances.
        
    Labels in the Indonesian utterances are longer and more specific than those in the metadata files.
    This function changes the labels in the speaker table to the corresponding labels in the utterances.
    For most speakers, this is done by appending the first three letters of the session label to the 
    speaker label. For those that are coded in the original metadata files as EXP, their identity is determined by their
    name and the appropriate label assigned as coded in the config.

    Finally, some specifically excluded labels (also in the config) are not changed at all.

    Args:
        session: SQLAlchemy session object.
        config: CorpusConfigParser object.
    """
    for db_session_entry in session.query(backend.Session).filter(backend.Session.corpus == "Indonesian"):
        sid = db_session_entry.id
        session_set = db_session_entry.source_id[0:3]
        for db_speaker_entry in session.query(backend.Speaker).filter(backend.Speaker.session_id_fk == sid):
            if db_speaker_entry.name in config["exp_labels"]:
                db_speaker_entry.speaker_label = config["exp_labels"][db_speaker_entry.name]
            elif (db_speaker_entry.speaker_label not in config["excluded_labels"] 
                    and db_speaker_entry.speaker_label[-3:] != session_set):
                db_speaker_entry.speaker_label = db_speaker_entry.speaker_label + session_set


@db_apply
def unify_timestamps(session, config):
    """Helper function to change utterance timestamps to a consistent format.

    This function queries the database for all timestamps and then calls the
    unify_timestamps function from age.py to unify the format.

    Args:
        session: SQLAlchemy session object.
        config: CorpusConfigParser object.
    """
    corpus_name = config["corpus"]["corpus"]
    for db_session_entry in session.query(backend.Session).filter(backend.Session.corpus == corpus_name):
        sid = db_session_entry.id
        for db_utterance_entry in session.query(backend.Utterance).filter(backend.Utterance.start_raw.isnot(None), 
                backend.Utterance.session_id_fk == sid):
            try:
                db_utterance_entry.start = age.unify_timestamps(db_utterance_entry.start_raw)
                db_utterance_entry.end = age.unify_timestamps(db_utterance_entry.end_raw)
            except Exception as e:
                print("Error unifying timestamps in corpus {}: {}".format(corpus_name, e))


@db_apply
def extract_chintang_addressee(session, config):
    """ Function that extracts addressee information for Chintang.
    
    Args:
        session: SQLAlchemy session object.
        config: CorpusConfigParser object.
    """
    for row in session.query(backend.Utterance):
        try:
            if re.search('directed|answer', row.addressee):
                ## reconstruct actor code for children from file name
                match_actor_code = re.search('^(CL.*Ch)(\\d)', row.source_id)
                child_prefix = match_actor_code.group(1)
                child_number = match_actor_code.group(2)
                # several addressees may be connected on a single tier via "+"
                for addressee in re.split('\+', row.addressee):                                
                    addressee = re.sub('.*target\\s*child.*(\\d).*', child_prefix + '\\1', addressee)
                    addressee = re.sub('.*target\\s*child.*', child_prefix + child_number, addressee)
                    addressee = re.sub('.*child.*', 'unspecified_child', addressee)
                    addressee = re.sub('.*adult.*', 'unspecified_adult', addressee)
                    addressee = re.sub('.*non(\\s*|\\-)directed.*', 'none', addressee)
                    
                    row.addressee = addressee
        except TypeError:
                pass


@db_apply
def clean_tlbx_pos_morphemes(session, config):
    """ Function that cleans pos and morphemes in Chintang and Indonesian.
        It also cleans the morpheme (for Chintang and Russian) and gloss_raw (Indonesian) column in the utterances
        table because cleaning them within the Toolbox parser messes up the morphemes table.

    Args:
        session: SQLAlchemy session object.
        config: CorpusConfigParser object.
    """
    if config["corpus"]["corpus"] == "Chintang":
        # get pfx and sfx
        for row in session.query(backend.Morpheme).filter(backend.Morpheme.corpus == "Chintang"):
            try:
                if row.pos_raw.startswith('-'):
                    row.pos = 'sfx'
                    row.pos_raw = 'sfx'
                elif row.pos_raw.endswith('-'):
                    row.pos = 'pfx'
                    row.pos_raw = 'pfx'
                else:
                    row.pos_raw = row.pos_raw.strip('-')
                    row.pos = row.pos_raw
                # strip '-' from morphemes and gloss_raw
                row.morpheme = row.morpheme.strip('-')
                row.gloss_raw = row.gloss_raw.strip('-')
                row.gloss = row.gloss.strip('-')
            except AttributeError:
                pass

    if config["corpus"]["corpus"] == "Indonesian":
        for row in session.query(backend.Morpheme).filter(backend.Morpheme.corpus == "Indonesian"):
            # get pfx and sfx, strip '-' from gloss_raw
            try:
                if row.gloss_raw.startswith('-'):
                    row.pos = 'sfx'
                    row.gloss_raw = row.gloss_raw.strip('-')
                elif row.gloss_raw.endswith('-'):
                    row.pos = 'pfx'
                    row.gloss_raw = row.gloss_raw.strip('-')
                elif row.gloss_raw == '???':
                    row.pos = '???'
                else:
                    row.pos = 'stem'
                row.morpheme = row.morpheme.strip('-')
            except AttributeError:
                pass
            except TypeError:
                pass


@db_apply
def clean_utterances_table(session, config):
    """ Function that cleans *** and xx(x) from utterances table.

    Args:
        session: SQLAlchemy session object.
        config: CorpusConfigParser object.
        """
    if config["corpus"]["corpus"] == "Chintang":
        # clean unknown morphemes (***) from utterances table
        for row in session.query(backend.Utterance).filter(backend.Utterance.corpus == "Chintang"):
            try:
                row.morpheme = re.sub('\*\*\*', '???', row.morpheme)
                row.gloss_raw = re.sub('\*\*\*', '???', row.gloss_raw)
                row.pos_raw = re.sub('\*\*\*', '???', row.pos_raw)
            except AttributeError:
                pass
            except TypeError:
                pass

    if config["corpus"]["corpus"] == "Russian":
        # clean garbage imported from chat (xxx|www)
        for row in session.query(backend.Utterance).filter(backend.Utterance.corpus == "Russian"):
            try:
                row.morpheme = re.sub('xxx?|www', '???', row.morpheme)
            except AttributeError:
                pass
            except TypeError:
                pass

    # clean garbage imported from chat (xxx|www)
    if config["corpus"]["corpus"] == "Indonesian":
        for row in session.query(backend.Utterance).filter(backend.Utterance.corpus == "Indonesian"):
            try:
                row.morpheme = re.sub('xxx?|www', '???', row.morpheme)
                row.gloss_raw = re.sub('xxx?|www', '???', row.gloss_raw)
                row.utterance_raw = re.sub('xxx?|www', '???', row.utterance_raw)
                row.translation = re.sub('xxx?|www', '???', row.translation)
            except AttributeError:
                pass
            except TypeError:
                pass

def main():
    # default set to test database
    engine = sa.create_engine('sqlite:///tests/test.sqlite3')
    meta = sa.MetaData(engine, reflect=True)
    Session = sessionmaker(bind=engine)
    session = Session()

    configs = ['Chintang.ini', 'Cree.ini', 'Indonesian.ini', 'Inuktitut.ini', 'Japanese_Miyata.ini',
                'Japanese_MiiPro.ini', 'Russian.ini', 'Sesotho.ini', 'Turkish.ini', 'Yucatec.ini']

    # Parse the config file and call the sessions processor
    for config in configs:
        cfg = CorpusConfigParser()
        cfg.read("ini/"+config)

        # Do some postprocessing
        # TODO: test if moving this outside of the loop is faster
        print("Postprocessing database entries for {0}...".format(config.split(".")[0]))

        update_age(cfg, engine)
        unify_timestamps(cfg, engine)
        unify_gender(cfg, engine)

        if config == 'Indonesian.ini':
            unify_indonesian_labels(cfg, engine)
            clean_tlbx_pos_morphemes(cfg, engine)
            clean_utterances_table(cfg, engine)

        if config == 'Chintang.ini':
            extract_chintang_addressee(cfg, engine)
            clean_tlbx_pos_morphemes(cfg, engine)
            clean_utterances_table(cfg, engine)

        if config == 'Russian.ini':
            clean_utterances_table(cfg, engine)

        # This seems to need to be applied after the clean_tlbx_pos_morphemes... which should be moved to the parser.
        unify_labels(cfg, engine)
        get_word_pos(cfg, engine)

    print("Calculating role entries.\n")
    unify_roles(cfg, engine)

    print("Calculating macrorole entries.\n")
    macrorole(cfg, engine)

    print("Calculating unique speaker table.\n")
    # unique_speaker(cfg, engine)

if __name__ == "__main__":
    import time
    import sys
    print("Postprocessing the database without compiling it...  ")
    start_time = time.time()
    main()
    print("--- %s seconds ---" % (time.time() - start_time))<|MERGE_RESOLUTION|>--- conflicted
+++ resolved
@@ -247,19 +247,7 @@
                     row.macrorole = None
             except KeyError:
                 pass
-<<<<<<< HEAD
-        elif row.role in ["Adult", "Child", "old", "Teenager"]:
-            if row.age_in_days is None:
-                row.macrorole = cfg_mapping['macrorole_mapping'][row.role]
-            row.role = "Unknown"
-        elif row.role in ["Boy", "Girl", "Female", "Male"]:
-            if row.gender_raw is None:
-                row.gender = ('Male' if row.role in ['Boy', 'Male'] 
-                              else 'Female')
-            row.role = "Unknown"
-=======
-        
->>>>>>> 969b77f7
+
     if len(not_found) > 0:
         print("-- WARNING --")
         for item in not_found: 
@@ -315,15 +303,6 @@
     cfg_mapping.read("role_mapping.ini")
 
     for row in table:
-<<<<<<< HEAD
-        if row.macrorole is not None:
-            continue
-        if row.role == "Target_Child":
-            macro = "Target_Child"
-        elif row.age_in_days is not None:
-            if row.age_in_days <= 4380:
-                macro = "Child"
-=======
         # check if macrorole is not already filled (by unify_roles)
         if row.macrorole is None:
             # first check age: Adults are >= 12yrs, i.e. > 4380 days
@@ -333,7 +312,6 @@
                 else:
                     row.macrorole = "Adult"
             # second check corpus-specific lists of speaker labels
->>>>>>> 969b77f7
             else:
                 try:
                     row.macrorole = cfg_mapping[row.corpus][row.speaker_label]
