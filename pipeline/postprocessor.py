""" Post-processing processes on the corpora in the ACQDIV-DB. """

import re
import sys
from itertools import groupby

import logging
import pipeline_logging

import sqlalchemy as sa
import database_backend as db

from configparser import ConfigParser
from parsers import CorpusConfigParser
from processors import age

engine = None
conn = None

cleaned_age = re.compile('\d{1,2};\d{1,2}\.\d')
age_pattern = re.compile(".*;.*\..*")
pos_index = {}


def setup(args):
    """ Global setup. """

    global engine, conn

    # Testing mode vs full database.
    if args.t:
        engine = sa.create_engine('sqlite:///database/test.sqlite3')
    else:
        engine = sa.create_engine('sqlite:///database/acqdiv.sqlite3')
    conn = engine.connect()

    # Load the role mapping.ini for unifying roles.
    global roles
    roles = ConfigParser(delimiters=('='))
    roles.optionxform = str
    roles.read("ini/role_mapping.ini")

<<<<<<< HEAD
    # Load the corpus configs.
    global chintang, cree, indonesian, inuktitut, miyata, miipro, russian, sesotho, turkish, yucatec
=======
    # Load the corpus configs
    global chintang, cree, indonesian, inuktitut, miyata, miipro, nungon, russian, sesotho, turkish, yucatec
>>>>>>> e6700b34
    chintang = CorpusConfigParser()
    chintang.read("ini/Chintang.ini")
    cree = CorpusConfigParser()
    cree.read("ini/Cree.ini")
    indonesian = CorpusConfigParser()
    indonesian.read("ini/Indonesian.ini")
    inuktitut = CorpusConfigParser()
    inuktitut.read("ini/Inuktitut.ini")
    miyata = CorpusConfigParser()
    miyata.read("ini/Japanese_Miyata.ini")
    miipro = CorpusConfigParser()
    miipro.read("ini/Japanese_MiiPro.ini")
    nungon = CorpusConfigParser()
    nungon.read("ini/Nungon.ini")
    russian = CorpusConfigParser()
    russian.read("ini/Russian.ini")
    sesotho = CorpusConfigParser()
    sesotho.read("ini/Sesotho.ini")
    turkish = CorpusConfigParser()
    turkish.read("ini/Turkish.ini")
    yucatec = CorpusConfigParser()
    yucatec.read("ini/Yucatec.ini")


def get_config(corpus_name):
    """ Return the config file.
    """
    if corpus_name == "Chintang":
        return chintang
    elif corpus_name == "Cree":
        return cree
    elif corpus_name == "Indonesian":
        return indonesian
    elif corpus_name == "Inuktitut":
        return inuktitut
    elif corpus_name == "Japanese_Miyata":
        return miyata
    elif corpus_name == "Japanese_MiiPro":
        return miipro
    elif corpus_name == "Nungon":
        return nungon
    elif corpus_name == "Russian":
        return russian
    elif corpus_name == "Sesotho":
        return sesotho
    elif corpus_name == "Turkish":
        return turkish
    elif corpus_name == "Yucatec":
        return yucatec
    else:
        raise Exception


def main(args):
    """ Global setup and then call post-processes. """
    setup(args)

    with engine.begin() as conn:
        conn.execute('PRAGMA synchronous = OFF')
        conn.execute('PRAGMA journal_mode = MEMORY')
        conn.execution_options(compiled_cache={})

        # Update database tables
        print("Processing speakers table...")
        process_speakers_table()

        print("Processing utterances table...")
        process_utterances_table()

        print("Processing morphemes table...")
        process_morphemes_table()

        print("Processing words table...")
        process_words_table()


def process_speakers_table():
    """ Post-process speakers table. """
    _speakers_indonesian_experimenters()
    _speakers_update_age()
    _speakers_standardize_gender_labels()
    _speakers_standardize_roles()
    _speakers_standardize_macroroles()
    _speakers_get_unique_speakers()
    _speakers_get_target_children()


def _speakers_update_age():
    """ Age standardization. Group by corpus and call age function depending on corpus input format (IMDI of CHAT XML). """
    s = sa.select([db.Speaker.id, db.Speaker.session_id_fk, db.Speaker.corpus, db.Speaker.age_raw, db.Speaker.birthdate])
    query = conn.execute(s)
    for corpus, rows in groupby(query, lambda r: r[2]):
        config = get_config(corpus)
        results = []
        if config["metadata"]["type"] == "imdi":
            results = _update_imdi_age(rows)
        else:
            results = _update_xml_age(rows)
        _update_rows(db.Speaker.__table__, "speaker_id", results)
    query.close()


def _speakers_indonesian_experimenters():
    """ Configuration replacements for Indonesian experimenter speaker labels. Updates the speakers table.  """
    cfg = get_config('Indonesian')
    s = sa.select([db.Speaker.id, db.Speaker.speaker_label, db.Speaker.name]).where(db.Speaker.corpus == 'Indonesian')
    rows = conn.execute(s)
    results = []
    for row in rows:
        if row.speaker_label == 'EXP':
            results.append({'speaker_id': row.id, 'speaker_label': cfg['exp_labels'][row.name]})
    rows.close()
    _update_rows(db.Speaker.__table__, 'speaker_id', results)


def _speakers_standardize_gender_labels():
    """ Standardize gender labels in the speakers table. """
    s = sa.select([db.Speaker.id, db.Speaker.gender_raw])
    rows = conn.execute(s)
    results = []
    for row in rows:
        if row.gender_raw:
            if row.gender_raw.lower() == 'female':
                results.append({'speaker_id': row.id, 'gender': 'Female'})
            elif row.gender_raw.lower() == 'male':
                results.append({'speaker_id': row.id, 'gender': 'Male'})
            else:
                results.append({'speaker_id': row.id, 'gender': 'Unspecified'})
        else:
            results.append({'speaker_id': row.id, 'gender': 'Unspecified'})
    rows.close()
    _update_rows(db.Speaker.__table__, 'speaker_id', results)


def _speakers_standardize_roles():
    """ Unify speaker roles and draw inferences to related values.

    Each corpus has its own set of speaker roles. This function uses
    "role_mapping.ini" to assign a unified role to each speaker according
    to the mappings in role_mapping.ini. The mapping is either based on the original
    role or the speaker_label (depending on how the corpora handles role encoding).
    The role column in the speaker table contains the unified roles.
    """
    s = sa.select([db.Speaker.id, db.Speaker.role_raw, db.Speaker.role, db.Speaker.gender_raw,
                   db.Speaker.gender, db.Speaker.macrorole])
    rows = conn.execute(s)
    results = []
    not_found = set()

    for row in rows:
        role = row.role_raw
        gender = row.gender
        macrorole = row.macrorole

        try:
            role = roles['role_mapping'][row.role_raw]
        except KeyError:
            not_found.add((row.role_raw, row.corpus))  # Otherwise remember role

        # Inference to gender
        if row.gender_raw is None or row.gender_raw in ['Unspecified', 'Unknown']:
            try:
                gender = roles['role2gender'][row.role_raw]
            except KeyError:
                pass

        # Inference to age (-> macrorole)
        if row.macrorole is None or row.macrorole in ['Unspecified', 'Unknown']:
            try:
                macrorole = roles['role2macrorole'][row.role_raw]
                if row.macrorole == 'None':
                    macrorole = None
            except KeyError:
                pass

        for item in not_found:
            logger.warning('\'{}\' from {} not found in role_mapping.ini'.format(item[0], item[1]),
                           exc_info=sys.exc_info())

        results.append({'speaker_id': row.id, 'role': role, 'gender': gender, 'macrorole': macrorole})

    rows.close()
    _update_rows(db.Speaker.__table__, 'speaker_id', results)


def _speakers_standardize_macroroles():
    """ Define macrorole (= Adult, Child, Target_Child, Unknown)

    This function assigns an age category to each speaker. If there is
    no information on age available it uses "role_mappings.ini" to define
    which age category a speaker belongs to. The mapping is based on either
    the speaker's original role or speaker_label (depending on how the corpora
    handles role encoding).
    """
    # TODO: this method is completely dependent on ages -- no warnings are given if the age input is wrong!
    # overwrite role mapping (except target child) if speaker is under 12
    # (e.g. if child is an aunt which is mapped to 'Adult' per default)

    s = sa.select([db.Speaker.id, db.Speaker.corpus, db.Speaker.speaker_label, db.Speaker.age_in_days, db.Speaker.macrorole, db.Speaker.role])
    rows = conn.execute(s)
    results = []

    for row in rows:
        # Adults are >= 12yrs, i.e. > 4380 days.
        if row.age_in_days and row.macrorole != "Target_Child":
            if row.age_in_days <= 4380:
                results.append({'speaker_id': row.id, 'macrorole': "Child"})
            else:
                results.append({'speaker_id': row.id, 'macrorole': "Adult"})

        # Check corpus-specific lists of speaker labels.
        elif row.macrorole is None or row.macrorole == "None":
            try:
                macrorole = "Unknown" if row.macrorole is None or row.macrorole == "None" else roles[row.corpus][row.speaker_label]
                results.append({'speaker_id': row.id, 'macrorole': macrorole})
            except KeyError:
                pass
    rows.close()
    _update_rows(db.Speaker.__table__, 'speaker_id', results)


def _speakers_get_unique_speakers():
    """ Populate the the unique speakers table. Also populate uniquespeaker_id_fk in the speakers table.

    Uniqueness is determined by a combination of corpus, name, speaker label, and birthdate.
    """
    s = sa.select([db.Speaker])
    rows = conn.execute(s)
    unique_speakers = []
    unique_speaker_ids = []
    identifiers = []

    for row in rows:
        t = (row.name, row.birthdate, row.speaker_label, row.corpus)
        if t not in identifiers:
            identifiers.append(t)
            # Create unique speaker rows.
            unique_speaker_id = identifiers.index(t) + 1
            unique_speakers.append({
                'id': unique_speaker_id, 'corpus': row.corpus,
                'speaker_label': row.speaker_label, 'name': row.name,
                'birthdate': row.birthdate, 'gender': row.gender})

        unique_speaker_ids.append({
            'speaker_id': row.id,
            'uniquespeaker_id_fk': identifiers.index(t) + 1})

    rows.close()
    _update_rows(db.Speaker.__table__, 'speaker_id', unique_speaker_ids)
    _insert_rows(db.UniqueSpeaker.__table__, unique_speakers)


def _speakers_get_target_children():
    """ Set target children for sessions. Also adapt roles and macroroles if there are multiple target children per session.
    """
    s = sa.select([db.Speaker]).where(db.Speaker.role == "Target_Child")
    rows = conn.execute(s)
    targets_per_session = {}
    tc_id_results = []
    non_targets_results = []

    # First store target children per session.
    for row in rows:
        if row.session_id_fk in targets_per_session:
            targets_per_session[row.session_id_fk].add(row.uniquespeaker_id_fk)
        else:
            targets_per_session[row.session_id_fk] = {row.uniquespeaker_id_fk}

    # Second go through all session ids and get the target children for this session.
    for session_id in targets_per_session:
        targets = targets_per_session[session_id]

        # Get session row.
        query = sa.select([db.Session]).where(db.Session.id == session_id)
        rec = conn.execute(query).fetchone()

        # If there is one target child only.
        if len(targets) == 1:
            # Just set target child for the session.
            target_child_fk = targets.pop()
            tc_id_results.append({'session_id': session_id, 'target_child_fk': target_child_fk})

        # If there are several target children infer target child from source id.
        else:
            if rec.corpus == "Chintang":
                # Get target child label and get right target child id.
                label = rec.source_id[2:7]
                tc_id_query = sa.select([db.UniqueSpeaker]).where(sa.and_(
                    db.UniqueSpeaker.corpus == rec.corpus,
                    db.UniqueSpeaker.speaker_label == label))
                tc_id_result = conn.execute(tc_id_query).fetchone()
                tc_id = tc_id_result.id

            elif rec.corpus == "Russian":
                # Session code's first letter matches that of speaker label.
                letter = rec.source_id[0]
                # Get right target child id.
                tc_id_query = sa.select([db.Speaker]).where(sa.and_(
                    db.Speaker.corpus == rec.corpus,
                    db.Speaker.role == "Target_Child",
                    db.Speaker.speaker_label.like("{}%".format(letter))))
                tc_id_result = conn.execute(tc_id_query).fetchone()
                tc_id = tc_id_result.uniquespeaker_id_fk

            elif rec.corpus == "Yucatec":
                label = rec.source_id[:3]
                tc_id_query = sa.select([db.UniqueSpeaker]).where(sa.and_(
                    db.UniqueSpeaker.corpus == rec.corpus,
                    db.UniqueSpeaker.speaker_label == label))
                tc_id_result = conn.execute(tc_id_query).fetchone()
                tc_id = tc_id_result.id

            else:
                logger.warning(
                    "Multiple target children for session {} in {}".format(session_id, rec.corpus))
                continue

            # Set this target child for the session.
            tc_id_results.append({'session_id': session_id, 'target_child_fk': tc_id})

            # Adapt role and macrorole of children that are not target anymore.
            non_targets_query = sa.select([db.Speaker]).where(sa.and_(
                db.Speaker.role == "Target_Child",
                db.Speaker.session_id_fk == session_id,
                db.Speaker.uniquespeaker_id_fk != tc_id))
            non_targets = conn.execute(non_targets_query)

            for row in non_targets:
                non_targets_results.append({'speaker_id': row.id, 'role': "Child", 'macrorole': "Child"})
    rows.close()
    _update_rows(db.Session.__table__, 'session_id', tc_id_results)
    _update_rows(db.Speaker.__table__, 'speaker_id', non_targets_results)


def process_utterances_table():
    """ Post-process utterances table. """
    print("_utterances_standardize_timestamps")
    _utterances_standardize_timestamps()

    print("_utterances_replace_morphemes")
    _utterances_replace_morphemes()

    print("_utterances_change_indonesian_speaker_labels")
    _utterances_change_indonesian_speaker_labels()

    print("_utterances_get_uniquespeaker_ids")
    _utterances_get_uniquespeaker_ids()

    print("_utterances_get_directedness")
    _utterances_get_directedness()


def _utterances_standardize_timestamps():
    """ Unify the time stamps. """
    s = sa.select([db.Utterance.id, db.Utterance.start_raw, db.Utterance.end_raw])
    rows = conn.execute(s)
    results = []
    for row in rows:
        if row.start_raw: #.isnot(None):
            try:
                start = age.unify_timestamps(row.start_raw)
                end = age.unify_timestamps(row.end_raw)
                results.append({'utterance_id': row.id, 'start': start, 'end': end})
            except Exception as e:
                logger.warning('Error unifying timestamps: {}'.format(row, e), exc_info=sys.exc_info())
    rows.close()
    _update_rows(db.Utterance.__table__, 'utterance_id', results)


def _utterances_replace_morphemes():
    """ TODO: talk to Robert; remove if not needed. """
    s = sa.select([db.Utterance.id,
                   db.Utterance.corpus,
                   db.Utterance.morpheme,
                   db.Utterance.gloss_raw,
                   db.Utterance.pos_raw,
                   db.Utterance.utterance_raw,
                   db.Utterance.translation]).where(sa.or_(
        db.Utterance.corpus=="Chintang",
        db.Utterance.corpus=="Russian",
        db.Utterance.corpus=="Indonesian"))
    rows = conn.execute(s)
    results = []

    for row in rows:
        if row.corpus == "Chintang":
            morpheme = None if row.morpheme is None else re.sub('\*\*\*', '???', row.morpheme)
            gloss_raw = None if row.gloss_raw is None else re.sub('\*\*\*', '???', row.gloss_raw)
            pos_raw = None if row.pos_raw is None else re.sub('\*\*\*', '???', row.pos_raw)
            results.append({'utterance_id': row.id, 'morpheme': morpheme, 'gloss_raw': gloss_raw, 'pos_raw': pos_raw, 'utterance_raw': row.utterance_raw, 'translation': row.translation})

        if row.corpus == "Russian":
            morpheme = None if row.morpheme is None else re.sub('xxx?|www', '???', row.morpheme)
            results.append({'utterance_id': row.id, 'morpheme': morpheme, 'gloss_raw': row.gloss_raw, 'pos_raw': row.pos_raw, 'utterance_raw': row.utterance_raw, 'translation': row.translation})

        if row.corpus == "Indonesian":
            morpheme = None if row.morpheme is None else re.sub('xxx?|www', '???', row.morpheme)
            gloss_raw = None if row.gloss_raw is None else re.sub('xxx?|www', '???', row.gloss_raw)
            utterance_raw = None if row.utterance_raw is None else re.sub('xxx?|www', '???', row.utterance_raw)
            translation = None if row.translation is None else re.sub('xxx?|www', '???', row.translation)
            pos_raw = None if row.pos_raw is None else re.sub('\*\*\*', '???', row.pos_raw)
            results.append({'utterance_id': row.id, 'morpheme': morpheme, 'gloss_raw': gloss_raw, 'pos_raw': pos_raw, 'utterance_raw': utterance_raw, 'translation': translation})

    rows.close()
    _update_rows(db.Utterance.__table__, 'utterance_id', results)


def _utterances_change_indonesian_speaker_labels():
    s = sa.select([db.Utterance.id, db.Utterance.speaker_label]).where(db.Utterance.corpus == "Indonesian")
    rows = conn.execute(s)
    results = []
    for row in rows:
        if row.speaker_label:
            if not 'EXP' in row.speaker_label:
                results.append({'utterance_id': row.id, 'speaker_label': row.speaker_label[0:3]})
            else:
                results.append({'utterance_id': row.id, 'speaker_label': row.speaker_label[3:]})
    rows.close()
    _update_rows(db.Utterance.__table__, 'utterance_id', results)


def _utterances_get_uniquespeaker_ids():
    """ Add speaker ids and unique speaker ids to utterances table. """

    rows = engine.execute('''
    select u.id, u.speaker_label, u.session_id_fk, u.corpus, s.id as speaker_id, s.uniquespeaker_id_fk
    from utterances u
    left join speakers s
    on u.speaker_label = s.speaker_label
    and u.session_id_fk = s.session_id_fk
    and u.corpus = s.corpus''')

    results = []
    for row in rows:
        if row.speaker_label:
            results.append({'utterance_id': row.id, 'uniquespeaker_id_fk': row.uniquespeaker_id_fk, 'speaker_id_fk': row.speaker_id})
    rows.close()
    _update_rows(db.Utterance.__table__, 'utterance_id', results)


def _utterances_get_directedness():
    """ Infer child directedness for each utterance. Skips Chintang. """

    rows = engine.execute('''
        select u.id, u.corpus, u.addressee, u.speaker_label, s.macrorole
        from utterances u
        left join speakers s
        on u.addressee = s.speaker_label
        and u.session_id_fk = s.session_id_fk
        where u.corpus != "Chintang"''')

    results = []
    for row in rows:
        if row.addressee:
            if row.macrorole == 'Target_Child' and row.speaker_label != row.addressee:
                results.append({'utterance_id': row.id, 'childdirected': 1})
            else:
                results.append({'utterance_id': row.id, 'childdirected': 0})
        else:
            results.append({'utterance_id': row.id, 'childdirected': 0})
    rows.close()
    _update_rows(db.Utterance.__table__, 'utterance_id', results)


def process_morphemes_table():
    """ Post-process the morphemes table.
    """
    print("_morphemes_infer_pos_chintang")
    _morphemes_infer_pos_chintang()

    print("_morphemes_infer_pos_indonesian")
    _morphemes_infer_pos_indonesian()

    print("_morphemes_infer_pos")
    _morphemes_infer_pos()

    print("_morphemes_infer_labels")
    _morphemes_infer_labels()

    print("_morphemes_unify_label")
    _morphemes_unify_label()

    print("_morphemes_get_pos_index")
    _morphemes_get_pos_index()


def _morphemes_infer_pos_chintang():
    """ Chintang part-of-speech inference. Also removes hyphens from raw input data. """
    s = sa.select([db.Morpheme.id, db.Morpheme.corpus, db.Morpheme.pos_raw]).where(db.Morpheme.corpus == "Chintang")
    rows = conn.execute(s)
    results = []
    for row in rows:
        if row.pos_raw:
            if row.pos_raw.startswith('-'):
                results.append({'morpheme_id': row.id, 'pos_raw': "sfx"})
            elif row.pos_raw.endswith('-'):
                results.append({'morpheme_id': row.id, 'pos_raw': "pfx"})
    rows.close()
    _update_rows(db.Morpheme.__table__, 'morpheme_id', results)


def _morphemes_infer_pos_indonesian():
    """ Indonesian part-of-speech inference. Clean up affix markers "-"; assign sfx, pfx, stem. """
    s = sa.select([db.Morpheme.id, db.Morpheme.corpus, db.Morpheme.gloss_raw, db.Morpheme.pos_raw]).where(db.Morpheme.corpus == "Indonesian")
    rows = conn.execute(s)
    results = []
    for row in rows:
        if row.gloss_raw:
            if row.gloss_raw.startswith('-'):
                results.append({'morpheme_id': row.id, 'pos_raw': "sfx"})
            elif row.gloss_raw.endswith('-'):
                results.append({'morpheme_id': row.id, 'pos_raw': "pfx"})
            elif row.gloss_raw == '???':
                results.append({'morpheme_id': row.id, 'pos_raw': "???"})
            else:
                if row.pos_raw not in {'sfx', 'pfx', '???'}:
                    results.append({'morpheme_id': row.id, 'pos_raw': "stem"})
    rows.close()
    _update_rows(db.Morpheme.__table__, 'morpheme_id', results)


def _morphemes_infer_pos():
    """ Part-of-speech inference. Clean up affix markers "-"; assign sfx, pfx, stem.
    """
    s = sa.select([db.Morpheme.id, db.Morpheme.corpus, db.Morpheme.morpheme, db.Morpheme.gloss_raw, db.Morpheme.pos_raw]).where(sa.or_(
        db.Morpheme.corpus == "Indonesian",
        db.Morpheme.corpus == "Chintang"))
    rows = conn.execute(s)
    results = []
    for row in rows:
        morpheme = None if row.morpheme is None else row.morpheme.replace('-', '')
        gloss_raw = None if row.gloss_raw is None else row.gloss_raw.replace('-', '')
        pos_raw = None if row.pos_raw is None else row.pos_raw.replace('-', '')
        results.append({'morpheme_id': row.id, 'pos_raw': pos_raw, 'gloss_raw': gloss_raw, 'morpheme': morpheme})
    rows.close()
    _update_rows(db.Morpheme.__table__, 'morpheme_id', results)


def _morphemes_infer_labels():
    """ Indonesian, Japanese_MiiPro, Japanese_Miyata, Sesotho, Turkish have morpheme or pos substitutions in their config files. """
    s = sa.select([db.Morpheme.id, db.Morpheme.corpus, db.Morpheme.gloss_raw, db.Morpheme.pos, db.Morpheme.morpheme])
    query = conn.execute(s)
    results = []
    for corpus, rows in groupby(query, lambda r: r[1]):
        config = get_config(corpus)
        if config['morphemes']['substitutions'] == 'yes':
            target_tier = config['morphemes']['target_tier']
            substitutions = config['substitutions']
            for row in rows:
                result = None if row.gloss_raw not in substitutions else substitutions[row.gloss_raw]
                if result:
                    if target_tier == "morpheme":
                        results.append({'morpheme_id': row.id, 'morpheme': result, 'pos': row.pos})
                    if target_tier == "pos":
                        results.append({'morpheme_id': row.id, 'morpheme': row.morpheme, 'pos': result})
    query.close()
    _update_rows(db.Morpheme.__table__, 'morpheme_id', results)


def _morphemes_unify_label():
    """ Key-value substitutions for morphological glosses and parts-of-speech in the database. If no key is
        defined in the corpus ini file, then None (NULL) is written to the database.
    """
    # TODO: Insert some debugging here if the labels are missing?
    s = sa.select([db.Morpheme.id, db.Morpheme.corpus, db.Morpheme.gloss_raw, db.Morpheme.pos_raw])
    query = conn.execute(s)
    results = []
    for corpus, rows in groupby(query, lambda r: r[1]):
        config = get_config(corpus)
        glosses = config['gloss']
        poses = config['pos']
        for row in rows:
            gloss = None if row.gloss_raw not in glosses else glosses[row.gloss_raw]
            pos = None if row.pos_raw not in poses else poses[row.pos_raw]
            results.append({'morpheme_id': row.id, 'gloss': gloss, 'pos': pos})
    query.close()
    _update_rows(db.Morpheme.__table__, 'morpheme_id', results)


def _morphemes_get_pos_index():
    """ Infer the word's part-of-speech from the morphemes table as index for word pos assignment. """
    s = sa.select([db.Morpheme.id, db.Morpheme.pos, db.Morpheme.word_id_fk])
    rows = conn.execute(s)
    for row in rows:
        if not row.pos in ["sfx", "pfx"]:
            # row.id will be int type in other tables when look up occurs; type it int here for convenience
            try:
                pos_index[int(row.word_id_fk)] = row.pos
            except TypeError:
                pass
    rows.close()


def process_words_table():
    """ Add POS labels to the word table. """
    s = sa.select([db.Word.id])
    rows = conn.execute(s)
    results = []
    for row in rows:
        if row.id in pos_index:
            results.append({'word_id': row.id, 'pos': pos_index[row.id]})
    rows.close()
    _update_rows(db.Word.__table__, 'word_id', results)


### Util functions ###
def _update_rows(t, binder, rows):
    """ Update rows for a given table, bindparameter and list of dictionaries contain column-value mappings. """
    stmt = t.update().where(t.c.id == sa.bindparam(binder)).values()
    try:
        conn.execute(stmt, rows)
    except sa.exc.StatementError:
        pass


def _insert_rows(t, rows):
    """ Insert rows for a given table, bindparameter and list of dictionaries contain column-value mappings. """
    stmt = t.insert().values()
    try:
        conn.execute(stmt, rows)
    except sa.exc.IntegrityError:
        pass


def _update_imdi_age(rows):
    """ Process speaker ages in IMDI corpora.

    Finds all the recording sessions in the corpus in the config, then, for each speaker
    in the session:

    First attempts to calculate ages from the speaker's birth date and the session's
    recording date. For speakers where this fails, looks for speakers that already
    have a properly formatted age, transfers this age from the age_raw column to the
    age column and calculates age_in_days from it.

    Finally, it looks for speakers that only have an age in years and does the same.
    """

    # TODO: does this actually do anything in the old code?
    # if row.birthdate is None:
    #    return

    results = []
    for row in rows:
        if "Un" not in row.birthdate and "None" not in row.birthdate:
            try:
                session_date = _get_session_date(row.session_id_fk)
                recording_date = age.numerize_date(session_date)
                birth_date = age.numerize_date(row.birthdate)
                ages = age.format_imdi_age(birth_date, recording_date)
                formatted_age = ages[0]
                age_in_days = ages[1]
                results.append({'speaker_id': row.id, 'age': formatted_age, 'age_in_days': age_in_days})
            except age.BirthdateError as e:
                logger.warning('Couldn\'t calculate age of speaker {} from birth and recording dates: '
                               'Invalid birthdate.'.format(row.id), exc_info=sys.exc_info())
            except age.SessionDateError as e:
                logger.warning('Couldn\'t calculate age of speaker {} from birth and recording dates: '
                               'Invalid recording date.'.format(row.id), exc_info=sys.exc_info())

        if re.fullmatch(age_pattern, row.age_raw):
            formatted_age = row.age_raw
            age_in_days = age.calculate_xml_days(row.age_raw)
            results.append({'speaker_id': row.id, 'age': formatted_age, 'age_in_days': age_in_days})

        if "None" not in row.age_raw or "Un" not in row.age_raw or row.age is None:
            if not cleaned_age.fullmatch(row.age_raw):
                try:
                    ages = age.clean_incomplete_ages(row.age_raw)
                    formatted_age = ages[0]
                    age_in_days = ages[1]
                    results.append({'speaker_id': row.id, 'age': formatted_age, 'age_in_days': age_in_days})
                except ValueError as e:
                    logger.warning('Couldn\'t transform age of speaker {}'.format(row.id), exc_info=sys.exc_info())
    return results


def _update_xml_age(rows):
    """ Process speaker ages in Chat XML corpora.

    Finds all speakers from the corpus in the config and calls methods from age.py to
    fill in the age and age_in_days columns.
    """
    results = []
    for row in rows:
        if row.age_raw:
            new_age = age.format_xml_age(row.age_raw)
            if new_age:
                aid = age.calculate_xml_days(new_age)
                results.append({'speaker_id': row.id, 'age': new_age, 'age_in_days': aid})
    return results


def _get_session_date(session_id):
    """ Return the session date from the session table. """
    s = sa.select([db.Session]).where(db.Session.id == session_id)
    row = conn.execute(s).fetchone()
    return row.date


if __name__ == "__main__":
    import time
    import argparse

    start_time = time.time()

    p = argparse.ArgumentParser()
    p.add_argument('-t', action='store_true')
    p.add_argument('-s', action='store_true')
    args = p.parse_args()

    global logger
    logger = logging.getLogger('pipeline.postprocessor')
    handler = logging.FileHandler('errors.log', mode='a')
    handler.setLevel(logging.INFO)
    if args.s:
        formatter = logging.Formatter('%(asctime)s - %(name)s - '
                                        '%(levelname)s - %(message)s')
    else:
        formatter = pipeline_logging.SuppressingFormatter(
            '%(asctime)s - %(name)s - %(levelname)s - %(message)s')
    handler.setFormatter(formatter)
    logger.addHandler(handler)
    logger.setLevel(logging.INFO)

    main(args)

    print("%s seconds --- Finished" % (time.time() - start_time))
    print()
    print('Next, run tests:')
    print('python3 -m "nose" -s -w tests test_regression.py')
    print('python3 -m "nose" -s -w tests test_integrity.py:ValidationTest_DevDB')<|MERGE_RESOLUTION|>--- conflicted
+++ resolved
@@ -40,13 +40,8 @@
     roles.optionxform = str
     roles.read("ini/role_mapping.ini")
 
-<<<<<<< HEAD
-    # Load the corpus configs.
-    global chintang, cree, indonesian, inuktitut, miyata, miipro, russian, sesotho, turkish, yucatec
-=======
-    # Load the corpus configs
     global chintang, cree, indonesian, inuktitut, miyata, miipro, nungon, russian, sesotho, turkish, yucatec
->>>>>>> e6700b34
+
     chintang = CorpusConfigParser()
     chintang.read("ini/Chintang.ini")
     cree = CorpusConfigParser()
