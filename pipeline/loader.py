""" Entry point for loading ACQDIV raw input corpora data into the ACQDIV-DB
"""

from processors import *
from postprocessor import *
from parsers import *
from database_backend import *


def main(args):
    """ Main processing loop; for each corpus config file process all session recordings and load database.
    """
    # If testing mode
    if args.t:
        print("Writing test database to: acqdiv/pipeline/tests/test.sqlite3")
        print()
        engine = db_connect('sqlite:///tests/test.sqlite3')
        create_tables(engine)
    else:
        print("Writing database to: acqdiv/database/acqdiv.sqlite3")
        print()
        engine = db_connect('sqlite:///../database/acqdiv.sqlite3')
        create_tables(engine)

    configs = ['Chintang.ini', 'Cree.ini', 'Indonesian.ini', 'Inuktitut.ini', 'Japanese_Miyata.ini',
                'Japanese_MiiPro.ini', 'Russian.ini', 'Sesotho.ini', 'Turkish.ini', 'Yucatec.ini']

    # Parse the config file and call the sessions processor
    for config in configs:
        cfg = CorpusConfigParser()
        cfg.read("ini/"+config)

        # If test mode use test corpora path by overwriting cfg['paths']['path'].
        if args.t:
            cfg['paths']['path'] = "tests/corpora"

        # Process by parsing the files and adding extracted data to the db
        print("%s seconds --- Start processing: {1}".format(time.time() - start_time, config.split(".")[0]))
        c = CorpusProcessor(cfg, engine)
        c.process_corpus()

        # Do some postprocessing
        # TODO: test if moving this outside of the loop is faster
<<<<<<< HEAD
        print("{0} seconds --- Start postprocessing: {1}".format(time.time() - start_time, config.split(".")[0]))
=======
        # print("Postprocessing: {0}".format(config.split(".")[0]))
>>>>>>> 46ba8d89

        update_age(cfg, engine)
        print("%s seconds --- update_age" % (time.time() - start_time))

        unify_timestamps(cfg, engine)
        print("%s seconds --- unify_timestamps" % (time.time() - start_time))

        unify_gender(cfg, engine)
        print("%s seconds --- unify_gender" % (time.time() - start_time))

        if config == 'Indonesian.ini':
            unify_indonesian_labels(cfg, engine)
            print("%s seconds --- Indonesian unify_indonesian_labels" % (time.time() - start_time))
            clean_tlbx_pos_morphemes(cfg, engine)
            print("%s seconds --- Indonesian clean_tlbx_pos_morphemes" % (time.time() - start_time))
            clean_utterances_table(cfg, engine)
            print("%s seconds --- Indonesian clean_utterances_table" % (time.time() - start_time))

        if config == 'Chintang.ini':
            extract_chintang_addressee(cfg, engine)
            print("%s seconds --- Chintang extract_chintang_addressee" % (time.time() - start_time))
            clean_tlbx_pos_morphemes(cfg, engine)
            print("%s seconds --- Chintang clean_tlbx_pos_morphemes" % (time.time() - start_time))
            clean_utterances_table(cfg, engine)
            print("%s seconds --- Chintang clean_utterances_table" % (time.time() - start_time))

        if config == 'Russian.ini':
            clean_utterances_table(cfg, engine)
            print("%s seconds --- Russian clean_utterances_table" % (time.time() - start_time))

        # This seems to need to be applied after the clean_tlbx_pos_morphemes... which should be moved to the parser.
        unify_labels(cfg, engine)
        print("%s seconds --- unify_labels" % (time.time() - start_time))

        get_word_pos(cfg, engine)
        print("%s seconds --- get_word_pos" % (time.time() - start_time))

        # print()

<<<<<<< HEAD
=======
#    print("Calculating role entries.\n")
>>>>>>> 46ba8d89
    unify_roles(cfg, engine)
    print("%s seconds --- unify_roles" % (time.time() - start_time))

<<<<<<< HEAD
=======
#    print("Calculating macrorole entries.\n")
>>>>>>> 46ba8d89
    macrorole(cfg, engine)
    print("%s seconds --- macrorole" % (time.time() - start_time))

<<<<<<< HEAD
=======
#    print("Calculating unique speaker table.\n")
>>>>>>> 46ba8d89
    unique_speaker(cfg, engine)
    print("%s seconds --- unique_speaker" % (time.time() - start_time))

    print()

if __name__ == "__main__":
    import time
    import sys
    import argparse

    start_time = time.time()

    p = argparse.ArgumentParser()
    p.add_argument('-t', action='store_true')
    args = p.parse_args()

    main(args)

    print("--- %s seconds ---" % (time.time() - start_time))<|MERGE_RESOLUTION|>--- conflicted
+++ resolved
@@ -41,11 +41,7 @@
 
         # Do some postprocessing
         # TODO: test if moving this outside of the loop is faster
-<<<<<<< HEAD
         print("{0} seconds --- Start postprocessing: {1}".format(time.time() - start_time, config.split(".")[0]))
-=======
-        # print("Postprocessing: {0}".format(config.split(".")[0]))
->>>>>>> 46ba8d89
 
         update_age(cfg, engine)
         print("%s seconds --- update_age" % (time.time() - start_time))
@@ -85,24 +81,12 @@
 
         # print()
 
-<<<<<<< HEAD
-=======
-#    print("Calculating role entries.\n")
->>>>>>> 46ba8d89
     unify_roles(cfg, engine)
     print("%s seconds --- unify_roles" % (time.time() - start_time))
 
-<<<<<<< HEAD
-=======
-#    print("Calculating macrorole entries.\n")
->>>>>>> 46ba8d89
     macrorole(cfg, engine)
     print("%s seconds --- macrorole" % (time.time() - start_time))
 
-<<<<<<< HEAD
-=======
-#    print("Calculating unique speaker table.\n")
->>>>>>> 46ba8d89
     unique_speaker(cfg, engine)
     print("%s seconds --- unique_speaker" % (time.time() - start_time))
 
