--- conflicted
+++ resolved
@@ -2,10 +2,6 @@
 """
 
 from processors import *
-<<<<<<< HEAD
-from processors.postprocessor import *
-=======
->>>>>>> 16e6eba7
 from parsers import *
 from database_backend import *
 
