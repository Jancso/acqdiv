[corpus]
iso639-3 == ind
glottolog_code == indo1316
format == Toolbox
language == Indonesian
corpus == Indonesian
owner == Gaby Hermon

[paths]
sessions == ../corpora/Indonesian/toolbox/*.txt
sessions_dir == ../corpora/Indonesian/toolbox/
metadata_dir == ../corpora/Indonesian/xml/
# src == %(src_dir)s/Indonesian/toolbox

[metadata]
type == XML
# cdc == yes (actually; it's in the cha/ folder)
cdc == no

[record_tiers]
<<<<<<< HEAD
id = utterance_id
sp = speaker_label
begin = timestamp_start
# this is a mess betwn Robert's word and phonetic utterance (the latter are less in R & I lgs)
# pho = u_phonetic
# tx = u_orthographic
tx = utterance_raw
ft = translation
nt = comment
mb = morpheme
ge = gloss
=======
id == utterance_id
sp == speaker_id
begin == timestamp_start
# this is a mess betwn Robert's word and phonetic utterance (the latter are less in R & I lgs)
pho == u_phonetic
tx == u_orthographic
# tx == word
ft == translation
nt == comment
mb == morpheme
ge == gloss
>>>>>>> f3be9284
# record marker for each utterance
record_marker == \ref

[utterance]
<<<<<<< HEAD
field = utterance_raw
type = orthographic

[speaker_labels]
birthday = birthdate
sex = gender_raw
id = speaker_label
language = languages_spoken
role = role_raw
name = name
age = age_raw
=======
field == u_orthographic
type == orthographic

[speaker_labels]
birthday == birthdate
sex == gender
id == speaker_id
language == languages_spoken
role == role
name == name
age == age
>>>>>>> f3be9284

[session_labels]
# these call on the __attrs__ in Cazim's metadata parser
# because Indonesian is XML metadata (but Toolbox utterance data)
Date == date
Id == transcript_id
Corpus == corpus
Lang == language
Media == media
Mediatypes == media_type

[morphemes]
# Indonesian corpus has no POS; see manual
type = actual


[gloss]
1 == 1
2 == 2
3 == 3
AGT == A
COMP == COMP
CONTR == CONTR
EPIT == EPIT
EXCL == EXCLA
FILL == FILLER
FUT == FUT
IMIT == IMIT
LOC == LOC
MUT.RED == MUT.REDUP
NEG == NEG
OATH == OATH
PERS == ?
PFCT == PRF? RES?
PL == PL
POSS == POSS
RED == REDUP
REL == REL
SG == SG
TOP == TOP
TRU == TRUNC
AH == HORT
AYO == HORT
DAH == PFV
DEH == PRAG
DENG == CORR
DIH == IMP
DING == CORR
DOGE == lala
DONG == INSIST
EH == CORR
GIH == IMP
HAYO == HORT
KAH == Q
KAN == Q
KEK == INDF
KOK == FOC
LAH == PRAG
MAH == CONTR.TOP
MARI == HORT
NAH == PTCL
PAN == EMPH
PUN == FOC
SIH == PRAG
SOK == PRAG
TEH == FOC
TO == EMPH
TOH == EMPH
BA- == ANTIP
BE- == ANTIP
BER- == ANTIP
DI- == PV
KE == ?
KE- == PASS
MA- == AV
MEN- == AV
N- == AV
PE- == NMLZ
PEN- == NMLZ
SE == ?
SE- == AFX
TA- == PASS
TE- == PASS
TER- == PASS
AN == ?
-AN == AFX
-E == POSS
-IN == TRZ
-I == TR
-KAN == TRZ
-NO == APPL.IMP
NYA == ?
-NYA == POSS
-NYE == POSS
-O == IMP
-WAN == M.AGT.NMLZ
-WATI == F.AGT.NMLZ
KE.AN == DERIV
PENG.AN == NMLZ
PER.AN == NMLZ
PE.AN == NMLZ
SE.NYA == ADVZ
SE.RED.NYA == SUPERL
RED.AN == SIMIL
NW == NEOL
LAGI == ?
ORD == ORD
EX == EXCL
PER == ?
PER- == ?
HAYU == come.on
JUGA == PRAG
ME == ?
ETA == come.on
MM == M_and_M
BO == PRAG
SAK == ?
SQ == Singapore_Airline
BAB == BABBLE
PA-RED == PART.REDUP
PARTRED == PART.REDUP
HE == ???
NI == ?
-NE == ?
AV == A.V.
TRI == ?
-EM- == ?
LIG == ?
DI == ?
BER == ?
EL == ?
-LAH == ?
-A == Q?
-PUN == EMPH
MUTRED == MUT.REDUP
F.Se == NAME
ECXL == INTJ
TAH == ?
HAYOH == HORT

[regex]<|MERGE_RESOLUTION|>--- conflicted
+++ resolved
@@ -18,60 +18,32 @@
 cdc == no
 
 [record_tiers]
-<<<<<<< HEAD
-id = utterance_id
-sp = speaker_label
-begin = timestamp_start
-# this is a mess betwn Robert's word and phonetic utterance (the latter are less in R & I lgs)
-# pho = u_phonetic
-# tx = u_orthographic
-tx = utterance_raw
-ft = translation
-nt = comment
-mb = morpheme
-ge = gloss
-=======
 id == utterance_id
-sp == speaker_id
+sp == speaker_label
 begin == timestamp_start
 # this is a mess betwn Robert's word and phonetic utterance (the latter are less in R & I lgs)
-pho == u_phonetic
-tx == u_orthographic
-# tx == word
+# pho == u_phonetic
+# tx == u_orthographic
+tx == utterance_raw
 ft == translation
 nt == comment
 mb == morpheme
 ge == gloss
->>>>>>> f3be9284
 # record marker for each utterance
 record_marker == \ref
 
 [utterance]
-<<<<<<< HEAD
-field = utterance_raw
-type = orthographic
-
-[speaker_labels]
-birthday = birthdate
-sex = gender_raw
-id = speaker_label
-language = languages_spoken
-role = role_raw
-name = name
-age = age_raw
-=======
-field == u_orthographic
+field == utterance_raw
 type == orthographic
 
 [speaker_labels]
 birthday == birthdate
-sex == gender
-id == speaker_id
+sex == gender_raw
+id == speaker_label
 language == languages_spoken
-role == role
+role == role_raw
 name == name
-age == age
->>>>>>> f3be9284
+age == age_raw
 
 [session_labels]
 # these call on the __attrs__ in Cazim's metadata parser
@@ -85,8 +57,7 @@
 
 [morphemes]
 # Indonesian corpus has no POS; see manual
-type = actual
-
+type == actual
 
 [gloss]
 1 == 1
