""" Corpus and session processors to turn ACQDIV raw input corpora (Toolbox, ChatXML) into ACQDIV-DB
"""

import collections
import itertools as it
import re
import collections
import logging
from sqlalchemy.orm import sessionmaker

from parsers import *
from database_backend import *
import database_backend as db

# logging.basicConfig(level=logging.INFO)
logging.basicConfig(filemode='w')
logger = logging.getLogger(__name__)
handler = logging.FileHandler('errors.log')
handler.setLevel(logging.INFO)
formatter = logging.Formatter('%(asctime)s - %(name)s - %(levelname)s - %(message)s')
handler.setFormatter(formatter)
logger.addHandler(handler)


class CorpusProcessor(object):
    """ Handler for processing each session file in particular corpus.
    """
    def __init__(self, cfg, engine):
        """ Initializes a CorpusProcessor object then calls a SessionProcessor for each session input file.

        Args:
            cfg: CorpusConfigParser
            engine: sqlalchemy database engine
        """
        self.cfg = cfg
        self.engine = engine
        # Create the correct SessionParser (e.g. ToolboxParser, XMLParser)
        self.parser_factory = SessionParser.create_parser_factory(self.cfg)

    def process_corpus(self):
        """ Loops all raw corpus session input files and processes each and the commits the data to the database.
        """
        for session_file in glob.glob(self.cfg['paths']['sessions']):
            print("Processing:", session_file)
            s = SessionProcessor(self.cfg, session_file, 
                    self.parser_factory, self.engine)
            s.process_session()
            # TODO: uncomment when XMLParsers are finished
            # s.commit()


class SessionProcessor(object):
    """ SessionProcessor invokes a parser to get the extracted data, and then interacts
        with the SQLAlchemy ORM backend to push data to it.
    """
    def __init__(self, cfg, file_path, parser_factory, engine):
        """ Init parser with corpus config, file path, a parser factory and a database engine.

        Args:
            cfg: CorpusConfigParser
            file_path: path to raw session input file
            parser_factory: SessionParser (given
            engine: SQLAlchemy database engine
        """
        self.config = cfg
        self.file_path = file_path
        self.parser_factory = parser_factory

        # TODO: do we need these variables?
        self.language = self.config['corpus']['language']
        self.corpus = self.config['corpus']['corpus']
        self.format = self.config['corpus']['format']
        self.morpheme_type = self.config['morphemes']['type']

        self.filename = os.path.splitext(os.path.basename(self.file_path))[0]
        self.Session = sessionmaker(bind=engine)

    def process_session(self):
        """ Process function for each file; creates dictionaries and inserts them into the database via sqla

            Note: ACQDIV corpus config files contain maps from raw input tier labels -> ACQDIV-DB column names.
        """
        # TODO: remove this logic and the process_old and commit_old routines when XMLParsing is finished
        if self.format == "Toolbox" or self.format == "ChatXML":
            self.process()
        elif self.format == "JSON":
            self.process_old()
        else:
            raise Exception("Error: unknown corpus format!")

    def process_old(self):
        # OLD JSON Parsing
        # Begin CHATXML or Toolbox body parsing
        self.parser = self.parser_factory(self.file_path)

        # Get session metadata (via labels defined in corpus config)
        session_metadata = self.parser.get_session_metadata()
        d = {}
        for k, v in session_metadata.items():
            if k in self.config['session_labels'].keys():
                d[self.config['session_labels'][k]] = v
        d['session_id'] = self.filename
        d['language'] = self.language
        d['corpus'] = self.corpus
        self.session_entry = Session(**d)

        # Get speaker metadata; capture data specified in corpus config
        self.speaker_entries = []
        for speaker in self.parser.next_speaker():
            d = {}
            for k, v in speaker.items():
                if k in self.config['speaker_labels'].keys():
                    d[self.config['speaker_labels'][k]] = v

            d['session_id_fk'] = self.filename
            d['language'] = self.language
            d['corpus'] = self.corpus

            self.speaker_entries.append(Speaker(**d))

        # Begin CHATXML or Toolbox body parsing
        self.utterances = []
        self.words = []
        self.morphemes = []
        self.warnings = []

        # TODO: this will be replaced with CHAT XML parsing
        for utterance, words, morphemes in self.parser.next_utterance():
            utterance['session_id_fk'] = self.filename
            utterance['corpus'] = self.corpus
            utterance['language'] = self.language
            self.utterances.append(Utterance(**utterance))

            for word in words:
                word['session_id_fk'] = self.filename
                word['utterance_id_fk'] = utterance['utterance_id']
                word['corpus'] = self.corpus
                word['language'] = self.language
                # JSON files have utterance and word level warnings, but sometimes words are misaligned and
                # the warning is at the utterance level -- give the user some love and tell them where to look
                # if the word is returned NULL due to misalignment
                if not 'word' in word:
                    word['warning'] = "See warning in Utterance table at: {}, {} ".format(word['session_id_fk'], word['utterance_id_fk'])
                self.words.append(Word(**word))

            for morpheme in morphemes:
                morpheme['session_id_fk'] = self.filename
                morpheme['utterance_id_fk'] = utterance['utterance_id']
                morpheme['corpus'] = self.corpus
                morpheme['language'] = self.language
                morpheme['type'] = self.morpheme_type
                self.morphemes.append(Morpheme(**morpheme))
        self.commit_old()


    def process(self):
        self.parser = self.parser_factory(self.file_path)

        # Returns all session metadata and gets corpus-specific sessions table mappings to populate the db
        session_metadata = self.parser.get_session_metadata()
        d = {}
        for k, v in session_metadata.items():
            if k in self.config['session_labels'].keys():
                d[self.config['session_labels'][k]] = v

        # SM: someday we could clean this up across ini files
        d['source_id'] = self.filename
        d['language'] = self.language
        d['corpus'] = self.corpus

        self.session = db.Session(**d)

        # TODO: remove this when we're on XML
        self.session_entry = Session(**d)

        # Get speaker metadata and populate the speakers table
        self.speaker_entries = []
        for speaker in self.parser.next_speaker():
            d = {}
            for k, v in speaker.items():
                if k in self.config['speaker_labels'].keys():
                    d[self.config['speaker_labels'][k]] = v
            # TODO: move this post processing (before the age, etc.) if it improves performance
            d['corpus'] = self.corpus
            d['language'] = self.language
            self.session.speakers.append(Speaker(**d))

        # Get the sessions utterances, words and morphemes to populate those db tables
        for utterance, words, morphemes in self.parser.next_utterance():
            # TODO: move this post processing (before the age, etc.) if it improves performance
            utterance['corpus'] = self.corpus
            utterance['language'] = self.language

            print(utterance)

            u = Utterance(**utterance)

            # TODO: Deal with Indonesian...

            # In Chintang the number of words may be longer than the number of morphemes -- error handling
            # print("words:", words)
            if len(words) > len(morphemes):
                logger.info("There are more words than morphemes in %s", utterance['source_id'])
                continue

            # Populate the words
            for i in range(0, len(words)):
                # TODO: move this post processing (before the age, etc.) if it improves performance
                words[i]['corpus'] = self.corpus
                words[i]['language'] = self.language

                word = Word(**words[i])
                # TODO: is it cheaper to append a list here?
                word = Word(**words[i])
                u.words.append(word)
                self.session.words.append(word)

                # Populate the morphemes
                for j in range(0, len(morphemes[i])): # loop morphemes
                    # TODO: move this post processing (before the age, etc.) if it improves performance
                    morphemes[i][j]['corpus'] = self.corpus
                    morphemes[i][j]['language'] = self.language

                    morpheme = Morpheme(**morphemes[i][j])
                    word.morphemes.append(morpheme)
                    u.morphemes.append(morpheme)
                    self.session.morphemes.append(morpheme)

<<<<<<< HEAD
            self.session.utterances.append(u)
        self.commit()
=======
        # TODO: this will be replaced with CHAT XML parsing
        elif self.format == "JSON":
            for utterance, words, morphemes in self.parser.next_utterance():
                utterance['session_id_fk'] = self.filename
                utterance['corpus'] = self.corpus
                utterance['language'] = self.language
                self.utterances.append(Utterance(**utterance))

                for word in words:
                    word['session_id_fk'] = self.filename
                    word['utterance_id_fk'] = utterance['utterance_id']
                    word['corpus'] = self.corpus
                    word['language'] = self.language
                    # JSON files have utterance and word level warnings, but sometimes words are misaligned and
                    # the warning is at the utterance level -- give the user some love and tell them where to look
                    # if the word is returned NULL due to misalignment
                    if not 'word' in word:
                        word['warning'] = "See warning in Utterance table at: {}, {} ".format(word['session_id_fk'], word['utterance_id_fk'])
                    self.words.append(Word(**word))

                for morpheme in morphemes:
                    morpheme['session_id_fk'] = self.filename
                    morpheme['utterance_id_fk'] = utterance['utterance_id']
                    morpheme['corpus'] = self.corpus
                    morpheme['language'] = self.language
                    morpheme['type'] = self.morpheme_type
                    self.morphemes.append(Morpheme(**morpheme))

        elif self.format == "ChatXML":
            # rewrite me!
            for raw_u, raw_words, raw_morphemes in self.parser.next_utterance():

                #commit words and morphemes too
                self.utterances.append(Utterance(**utterance))

        else:
            raise Exception("Error: unknown corpus format!")
>>>>>>> 878d0eed

    def commit(self):
        """ Commits the dictionaries returned from parsing to the database.
        """
        session = self.Session()
        try:
            session.add(self.session)
            session.commit()
        except:
            # TODO: print some error message? log it?
            session.rollback()
            raise
        finally:
            session.close()


    def commit_old(self):
        # TODO: remove this when XMLParsing is finished; handles the old JSON parsing
        session = self.Session()
        try:
            session.add(self.session_entry)
            session.add_all(self.speaker_entries)
            session.add_all(self.utterances)
            session.add_all(self.words)
            session.add_all(self.morphemes)
            session.add_all(self.warnings)
            session.commit()
        except Exception as e:
            # TODO: print some error message? log it?
            session.rollback()
            raise e
        finally:
            session.close()<|MERGE_RESOLUTION|>--- conflicted
+++ resolved
@@ -226,48 +226,9 @@
                     u.morphemes.append(morpheme)
                     self.session.morphemes.append(morpheme)
 
-<<<<<<< HEAD
             self.session.utterances.append(u)
         self.commit()
-=======
-        # TODO: this will be replaced with CHAT XML parsing
-        elif self.format == "JSON":
-            for utterance, words, morphemes in self.parser.next_utterance():
-                utterance['session_id_fk'] = self.filename
-                utterance['corpus'] = self.corpus
-                utterance['language'] = self.language
-                self.utterances.append(Utterance(**utterance))
-
-                for word in words:
-                    word['session_id_fk'] = self.filename
-                    word['utterance_id_fk'] = utterance['utterance_id']
-                    word['corpus'] = self.corpus
-                    word['language'] = self.language
-                    # JSON files have utterance and word level warnings, but sometimes words are misaligned and
-                    # the warning is at the utterance level -- give the user some love and tell them where to look
-                    # if the word is returned NULL due to misalignment
-                    if not 'word' in word:
-                        word['warning'] = "See warning in Utterance table at: {}, {} ".format(word['session_id_fk'], word['utterance_id_fk'])
-                    self.words.append(Word(**word))
-
-                for morpheme in morphemes:
-                    morpheme['session_id_fk'] = self.filename
-                    morpheme['utterance_id_fk'] = utterance['utterance_id']
-                    morpheme['corpus'] = self.corpus
-                    morpheme['language'] = self.language
-                    morpheme['type'] = self.morpheme_type
-                    self.morphemes.append(Morpheme(**morpheme))
-
-        elif self.format == "ChatXML":
-            # rewrite me!
-            for raw_u, raw_words, raw_morphemes in self.parser.next_utterance():
-
-                #commit words and morphemes too
-                self.utterances.append(Utterance(**utterance))
-
-        else:
-            raise Exception("Error: unknown corpus format!")
->>>>>>> 878d0eed
+
 
     def commit(self):
         """ Commits the dictionaries returned from parsing to the database.
