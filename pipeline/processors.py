--- conflicted
+++ resolved
@@ -139,13 +139,8 @@
             # In Chintang the number of words may be longer than the number of morphemes -- error handling
             # print("words:", words)
             if len(words) > len(morphemes):
-<<<<<<< HEAD
                 logger.info("There are more words than morphemes in "
                 "{} utterance {}".format(self.corpus, utterance['source_id']))
-=======
-                logger.info("There are more words than morphemes in %s in %s", utterance['source_id'], self.corpus)
-                continue
->>>>>>> 489156a0
 
             # Populate the words
             for i in range(0, len(words)):
