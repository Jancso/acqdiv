--- conflicted
+++ resolved
@@ -102,10 +102,7 @@
         xpexpr: the XPath expression to use
 
         Returns:
-<<<<<<< HEAD
-
-=======
->>>>>>> e6700b34
+            node
         """
         ses = parent.xpath(xpexpr)
         return ses[0] if len(ses) != 0 else None
@@ -377,7 +374,7 @@
                             w.append(mor)
                         wp.insert(i+j, w)
 
-                #fw.attrib['target'] = '_'.join(rep_w.attrib['target'] 
+                #fw.attrib['target'] = '_'.join(rep_w.attrib['target']
                 #        for rep_w in r.findall('w'))
                 fw.remove(r)
 
