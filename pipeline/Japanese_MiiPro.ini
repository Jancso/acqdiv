--- conflicted
+++ resolved
@@ -19,23 +19,13 @@
 type == orthographic
 
 [speaker_labels]
-<<<<<<< HEAD
-birthday = birthdate
-sex = gender_raw
-id = speaker_label
-language = languages_spoken
-role = role_raw
-name = name
-age = age_raw
-=======
 birthday == birthdate
-sex == gender
-id == speaker_id
+sex == gender_raw
+id == speaker_label
 language == languages_spoken
-role == role
+role == role_raw
 name == name
-age == age
->>>>>>> f3be9284
+age == age_raw
 
 [session_labels]
 Date == date
@@ -45,45 +35,26 @@
 Media == media
 Mediatypes == media_type
 
-<<<<<<< HEAD
 [morphemes]
-type = actual
+type == actual
 
 
 [json_mappings_utterance]
-utterance_id = utterance_id
-sentence_type = sentence_type
-warnings = warnings
-speaker_id = speaker_label
-addressee = addressee
-starts_at = timestamp_start
-ends_at = timestamp_end
-comments = comment
-
-[json_mappings_words]
-full_word = word_actual
-full_word_target = word_target
-warnings = warnings
-# assign the proper actual vs target "word" given the corpus
-word = word_actual
-=======
-[json_mappings]
 utterance_id == utterance_id
 sentence_type == sentence_type
 warnings == warnings
-orthographic == utterance
-speaker_id == speaker_id
+speaker_id == speaker_label
 addressee == addressee
 starts_at == timestamp_start
 ends_at == timestamp_end
-full_word == word
+comments == comment
+
+[json_mappings_words]
+full_word == word_actual
 full_word_target == word_target
-segments_target == segments_target
-pos_target == pos_target
-glosses_target == glosses_target
-# assign the proper "word" given the corpus and its distinctions between
-word == full_word_target
->>>>>>> f3be9284
+warnings == warnings
+# assign the proper actual vs target "word" given the corpus
+word == word_actual
 
 [json_mappings_morphemes]
 segments == segment
