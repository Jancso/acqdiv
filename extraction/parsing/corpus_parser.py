#!/usr/bin/env python
# -*- coding: utf-8 -*-

'''
Read corpus files in CHAT, Toolbox, or XML from directory corpora/, copy the structure from corpora/ to "parsing/LANGUAGE/input" and parse their structure, write everything to JSON,
and put output files per corpus in a new folder "parsed/LANGUAGE/" in the main directory of the repository.

This script only works if the module "corpus_parser_functions.py" is in the same directory. 

Usage: python3 corpus_parser.py --LANGUAGE=(one|many)   -->> -h or --help for usage

where LANGUAGE =
--cree
--japanMP
--japanMY
--sesotho
--inuk
--turkish
--chintang
--indones
--russian
--yucatec
--all

Note: When using -a, the script assumes all corpora to be present under corpora/   If not all corpora are present, specify inline below (line 246 and 250) which ones to parse.

Author: Robert Schikowski <robert.schikowski@uzh.ch>
Modification: Danica Pajovic <danica.pajovic@uzh.ch>
'''

import json
import os
import sys
import argparse
from corpus_parser_functions import parse_corpus_per_file, parse_corpus
import shutil
import errno



# table with subdirectory and format for each corpus (root directory for this is "parsing/")
corpus_dic = {
     'Cree' : {'dir' : 'Cree/', 'format' : 'XML'},
     'Japanese_MiiPro' : {'dir' : 'Japanese_MiiPro/', 'format' : 'XML'},
     'Japanese_Miyata' : {'dir' : 'Japanese_Miyata/', 'format' : 'XML'},
     'Sesotho' : {'dir' : 'Sesotho/', 'format' : 'XML'},
     'Inuktitut' : {'dir' : 'Inuktitut/', 'format' : 'XML'},
     'Turkish_KULLD' : {'dir' : 'Turkish_KULLD/', 'format' : 'XML'},
     'Chintang' : {'dir' : 'Chintang/', 'format' : 'Toolbox'},
     'Indonesian' : {'dir' : 'Indonesian/', 'format' : 'Toolbox'},
     'Russian' : {'dir' : 'Russian/', 'format' : 'Toolbox'},
     'Yucatec' : {'dir' : 'Yucatec/', 'format' : 'XML'}
}

# table with subdirectory and format for each corpus (root directory for this is "tests/")
corpus_dic_test = {
     'Cree' : {'dir' : 'testfiles/Cree/', 'format' : 'XML'},
     'Japanese_MiiPro' : {'dir' : 'testfiles/Japanese_MiiPro/', 'format' : 'XML'},
     'Japanese_Miyata' : {'dir' : 'testfiles/Japanese_Miyata/', 'format' : 'XML'},
     'Sesotho' : {'dir' : 'testfiles/Sesotho/', 'format' : 'XML'},
     'Inuktitut' : {'dir' : 'testfiles/Inuktitut/', 'format' : 'XML'},
     'Turkish_KULLD' : {'dir' : 'testfiles/Turkish_KULLD/', 'format' : 'XML'},
     'Chintang' : {'dir' : 'testfiles/Chintang/', 'format' : 'Toolbox'},
     'Indonesian' : {'dir' : 'testfiles/Indonesian/', 'format' : 'Toolbox'},
     'Russian' : {'dir' : 'testfiles/Russian/', 'format' : 'Toolbox'},
     'Yucatec' : {'dir' : 'testfiles/Yucatec/', 'format' : 'XML'}
}    

# output of parser_one_json() is one big json file per corpus
def parser_one_json(corpus_name):
    rootdir='corpora/'
    
    if not os.path.exists('parsed/'+corpus_name + '/'):
            os.makedirs('parsed/'+corpus_name + '/')
    
    # parse corpora using functions from corpus_parser_functions
    if corpus_name in corpus_dic:
        corpus_dic[corpus_name]['dir'] = rootdir + corpus_dic[corpus_name]['dir']
        corpus_object = parse_corpus(corpus_name, corpus_dic[corpus_name]['dir'], corpus_dic[corpus_name]['format'])        
        
        with open('parsed/'+corpus_name + '/' + corpus_name + '.json', 'w') as file:
<<<<<<< HEAD
            json.dump(corpus_object, file, ensure_ascii=False)
=======
            json.dump(corpus_object, file, ensure_ascii=False, indent=4)
>>>>>>> c268afa5
        #with open('parsed/'+corpus_name + '/' + corpus_name + '_prettyprint.txt', 'w') as file:
        #    # careful, sort_keys=True can cause memory errors with bigger corpora such as Japanese_MiiPro
        #    file.write(json.dumps(corpus_object, file, sort_keys=True, indent=4, ensure_ascii=False))
            

# output of parser_per_file() is a json file per file in corpora/LANGUAGE   
def parser_per_file(corpus_name):
    rootdir='corpora/'
    
    if not os.path.exists('parsed/'+corpus_name + '/'):
            os.makedirs('parsed/'+corpus_name + '/')
    
    # parse corpora using functions from corpus_parser_functions
    if corpus_name in corpus_dic:
        corpus_dic[corpus_name]['dir'] = rootdir + corpus_dic[corpus_name]['dir']
        for root, subs, files in os.walk(corpus_dic[corpus_name]['dir']):
            for file in files:
                filepath = os.path.join(root, file)
                filename = os.path.basename(filepath)
                if filename.endswith('.xml') or filename.endswith('.txt'):
                    for elem in parse_corpus_per_file(corpus_name, corpus_dic[corpus_name]['dir'],filepath, corpus_dic[corpus_name]['format']):
                        corpus_object = elem
                        
                        ## write outfiles with file name structure: filename.json or filename_prettyprint.txt
                        with open('parsed/'+corpus_name + '/'+ filename[:-4]+'.json', 'w') as file:
                          json.dump(corpus_object, file, ensure_ascii=False)
                        #with open('parsed/'+corpus_name + '/'+ filename[:-4]+ '_prettyprint.txt', 'w') as file:
                        #  # careful, sort_keys=True can cause memory errors with bigger corpora such as Japanese_MiiPro
                        #  file.write(json.dumps(corpus_object, file, sort_keys=True, indent=4, ensure_ascii=False))
            

def parserTest(corpus_name):
    '''Function used in tests/test_parsing.py'''    
    rootdir='corpora/'
    
    # parse test corpora using functions from corpus_parser_functions
    if corpus_name in corpus_dic_test:
        corpus_dic_test[corpus_name]['dir'] = rootdir + corpus_dic_test[corpus_name]['dir']
        for root, subs, files in os.walk(corpus_dic_test[corpus_name]['dir']):
            for file in files:
                filepath = os.path.join(root,file)
                filename = os.path.basename(filepath)
                if filename.endswith('.xml') or filename.endswith('.txt'):
                    for elem in parse_corpus_per_file(corpus_name,corpus_dic_test[corpus_name]['dir'],filepath,corpus_dic_test[corpus_name]['format']):
                        corpus_object = elem
                        
                        with open('tests/parsing/'+corpus_name+'/' + corpus_name + '_prettyprint.txt', 'w') as file:
                            # careful, sort_keys=True can cause memory errors with bigger corpora such as Japanese_MiiPro
                            file.write(json.dumps(corpus_object, file, sort_keys=True, indent=4, ensure_ascii=False))

            
        
if __name__ == '__main__':
    if len(sys.argv) == 1:
        print("\nUse  corpus_parser.py -h    to see how to run the script.\nExample usage: $ python3 extraction/parsing/corpus_parser.py --cree=one\n")
        
    else:
        
        ## use argparse to define flags 
        parser_flag = argparse.ArgumentParser(description="Use the flags below to specify which corpus to parse, e.g. --cree=one (for one big json file) or --cree=many (for many json files)")
    
        ## optional flags
        parser_flag.add_argument("--cree", nargs=1,help="parse Cree corpus")
        parser_flag.add_argument("--japanMP", nargs=1,help="parse Japanese MiiPro corpus")
        parser_flag.add_argument("--japanMY", nargs=1,help="parse Japanese Myata corpus")
        parser_flag.add_argument("--sesotho", nargs=1, help="parse Sesotho corpus")
        parser_flag.add_argument("--inuktitut", nargs=1,help="parse Inuktitut corpus")
        parser_flag.add_argument("--turkish", nargs=1, help="parse Turikish corpus")
        parser_flag.add_argument("--chintang", nargs=1, help="parse Chintang corpus")
        parser_flag.add_argument("--indonesian", nargs=1, help="parse Indonesian corpus")
        parser_flag.add_argument("--russian", nargs=1, help="parse Russian corpus")
        parser_flag.add_argument("--yucatec", nargs=1, help="parse Yucatec corpus")
        parser_flag.add_argument("--all", nargs=1, help="parse all corpora in folder corpora/")
        
        args = parser_flag.parse_args()
        
        
        ## for each language/corpus defined, check what output option has been chosen and parse accordingly:
        ## 'one' for one big json output file per corpus
        ## 'many' for a json output file per file in corpora/LANGUAGE
        
        
        if args.cree:
            if args.cree[0] == 'one':
                parser_one_json("Cree")
            elif args.cree[0] == 'many':
                parser_per_file("Cree")
            elif args.cree[0] not in ['one', 'many']:
                print('\nPlease specify the json output:\n--cree=one for one big json file per corpus\n--cree=many for a json file per file in the corpus\n')
            
        if args.japanMP:
            if args.japanMP[0] == 'one':
                parser_one_json("Japanese_MiiPro")
            elif args.japanMP[0] == 'many':
                parser_per_file("Japanese_MiiPro")
            elif args.japanMP[0] not in ['one', 'many']:
                print('\nPlease specify the json output:\n--japanMP=one for one big json file per corpus\n--japanMP=many for a json file per file in the corpus\n')
            
        if args.japanMY:
            if args.japanMY[0] == 'one':
                parser_one_json("Japanese_Miyata")
            elif args.japanMY[0] == 'many':
                parser_per_file("Japanese_Miyata")
            elif args.japanM>[0] not in ['one', 'many']:
                print('\nPlease specify the json output:\n--japanMY=one for one big json file per corpus\n--japanMY=many for a json file per file in the corpus\n')
            
        if args.sesotho:
            if args.sesotho[0] == 'one':
                parser_one_json("Sesotho")
            elif args.sesotho[0] == 'many':
                parser_per_file("Sesotho")
            elif args.sesotho[0] not in ['one', 'many']:
                print('\nPlease specify the json output:\n--sesotho=one for one big json file per corpus\n--sesotho=many for a json file per file in the corpus\n')
            
        if args.inuktitut:
            if args.inuktitut[0] == 'one':
                parser_one_json("Inuktitut")
            elif args.inuktitut == 'many':
                parser_per_file("Inuktitut")
            elif args.inuktitut[0] not in ['one', 'many']:
                print('\nPlease specify the json output:\n--inuk=one for one big json file per corpus\n--inuk=many for a json file per file in the corpus\n')
        
        if args.turkish:    
            if args.turkish[0] == 'one':
                parser_one_json("Turkish_KULLD")
            elif args.turkish[0] == 'many':
                parser_per_file("Turkish_KULLD")
            elif args.turkish[0] not in ['one', 'many']:
                print('\nPlease specify the json output:\n--turkish=one for one big json file per corpus\n--turkish=many for a json file per file in the corpus\n')
            
        if args.chintang:
            if args.chintang[0] == 'one':
                parser_one_json("Chintang")
            elif args.chintang == 'many':
                parser_per_file("Chintang")
            elif args.chintang[0] not in ['one', 'many']:
                print('\nPlease specify the json output:\n--chintang=one for one big json file per corpus\n--chintang=many for a json file per file in the corpus\n')
            
        if args.indonesian:
            if args.indonesian[0] == 'one':
                parser_one_json("Indonesian")
            elif args.indonesian[0] == 'many':
                parser_per_file("Indonesian")
            elif args.indonesian[0] not in ['one', 'many']:
                print('\nPlease specify the json output:\n--indones=one for one big json file per corpus\n--indones=many for a json file per file in the corpus\n')
            
        if args.russian:
            if args.russian[0] == 'one':
                parser_one_json("Russian")
            elif args.russian[0] == 'many':
                parser_per_file("Russian")
            elif args.russian[0] not in ['one', 'many']:
                print('\nPlease specify the json output:\n--russian=one for one big json file per corpus\n--russian=many for a json file per file in the corpus\n')
            
        if args.yucatec:
            if args.yucatec[0] == 'one':
                parser_one_json("Yucatec")
            elif args.yucatec[0] == 'many':
                parser_per_file("Yucatec")
            elif args.yucatec[0] not in ['one', 'many']:
                print('\nPlease specify the json output:\n--yucatec=one for one big json file per corpus\n--yucatec=many for a json file per file in the corpus\n')
            
        if args.all:
            if args.all[0] == 'one':
                # to add: Yucatec!
                corpora_to_parse = ['Inuktitut', 'Russian', 'Sesotho', 'Indonesian', 'Cree', 'Chintang', 'Japanese_MiiPro', 'Japanese_Miyata', 'Turkish_KULLD']
                for corpus in corpora_to_parse:
                    parser_one_json(corpus)
            elif args.all[0] == 'many':
                corpora_to_parse = ['Inuktitut', 'Russian', 'Sesotho', 'Indonesian', 'Cree', 'Chintang', 'Japanese_MiiPro', 'Japanese_Miyata', 'Turkish_KULLD']
                for corpus in corpora_to_parse:
                    parser_per_file(corpus)
            elif args.all[0] not in ['one', 'many']:
                print('\nPlease specify the json output:\n--all=one for one big json file per corpus\n--all=many for a json file per file in the corpus\n')
                
    

    
    
    
    
    <|MERGE_RESOLUTION|>--- conflicted
+++ resolved
@@ -79,11 +79,7 @@
         corpus_object = parse_corpus(corpus_name, corpus_dic[corpus_name]['dir'], corpus_dic[corpus_name]['format'])        
         
         with open('parsed/'+corpus_name + '/' + corpus_name + '.json', 'w') as file:
-<<<<<<< HEAD
-            json.dump(corpus_object, file, ensure_ascii=False)
-=======
             json.dump(corpus_object, file, ensure_ascii=False, indent=4)
->>>>>>> c268afa5
         #with open('parsed/'+corpus_name + '/' + corpus_name + '_prettyprint.txt', 'w') as file:
         #    # careful, sort_keys=True can cause memory errors with bigger corpora such as Japanese_MiiPro
         #    file.write(json.dumps(corpus_object, file, sort_keys=True, indent=4, ensure_ascii=False))
